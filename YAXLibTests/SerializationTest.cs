--- conflicted
+++ resolved
@@ -1,1654 +1,1650 @@
-﻿// Copyright 2009 - 2010 Sina Iravanian - <sina@sinairv.com>
-//
-// This source file(s) may be redistributed, altered and customized
-// by any means PROVIDING the authors name and all copyright
-// notices remain intact.
-// THIS SOFTWARE IS PROVIDED "AS IS", WITHOUT WARRANTY OF ANY KIND,
-// EXPRESS OR IMPLIED. USE IT AT YOUR OWN RISK. THE AUTHOR ACCEPTS NO
-// LIABILITY FOR ANY DATA DAMAGE/LOSS THAT THIS PRODUCT MAY CAUSE.
-//-----------------------------------------------------------------------
-
-using System;
-using System.Collections.Generic;
-
-using NUnit.Framework;
-
-using YAXLib;
-using System.Threading;
-using System.Globalization;
-using YAXLibTests.SampleClasses;
-
-namespace YAXLibTests
-{
-    [TestFixture]
-    public class SerializationTest
-    {
-        [TestFixtureSetUp]
-        public void TestFixtureSetUp()
-        {
-            Thread.CurrentThread.CurrentCulture = CultureInfo.InvariantCulture;
-        }
-
-        [Test]
-        public void BasicTypeSerializationTest()
-        {
-            var objs = new object[] {123, 654.321, "SomeString", 24234L};
-            var types = new [] {typeof (int), typeof (double), typeof (string), typeof (long)};
-            var serializedResults = new[] { "<Int32>123</Int32>", "<Double>654.321</Double>", "<String>SomeString</String>", "<Int64>24234</Int64>" };
-
-            for (int i = 0; i < objs.Length; i++)
-            {
-                var serializer = new YAXSerializer(objs[i].GetType());
-                var got = serializer.Serialize(objs[i]);
-                Assert.That(got, Is.EqualTo(serializedResults[i]));
-
-                var deser = new YAXSerializer(types[i]);
-                var obj = deser.Deserialize(got);
-                Assert.That(objs[i], Is.EqualTo(obj));
-            }
-
-        }
-
-        [Test]
-        public void BookTest()
-        {
-            const string result =
-@"<!-- This example demonstrates serailizing a very simple class -->
-<Book>
-  <Title>Inside C#</Title>
-  <Author>Tom Archer &amp; Andrew Whitechapel</Author>
-  <PublishYear>2002</PublishYear>
-  <Price>30.5</Price>
-</Book>";
-            var serializer = new YAXSerializer(typeof(Book), YAXExceptionHandlingPolicies.DoNotThrow, YAXExceptionTypes.Warning, YAXSerializationOptions.SerializeNullObjects);
-            string got = serializer.Serialize(Book.GetSampleInstance());
-            Assert.That(got, Is.EqualTo(result));
-        }
-
-        [Test]
-        public void ThreadingTest()
-        {
-            try
-            {
-                for (int i = 0; i < 100; i++)
-                {
-                    var th = new Thread(() =>
-                        {
-                            var serializer = new YAXSerializer(typeof(Book), YAXExceptionHandlingPolicies.DoNotThrow, YAXExceptionTypes.Warning, YAXSerializationOptions.SerializeNullObjects);
-                            string got = serializer.Serialize(Book.GetSampleInstance());
-                            var deserializer = new YAXSerializer(typeof(Book), YAXExceptionHandlingPolicies.DoNotThrow, YAXExceptionTypes.Warning, YAXSerializationOptions.SerializeNullObjects);
-                            var book = deserializer.Deserialize(got) as Book;
-                            Assert.That(book, Is.Not.Null);
-                        }
-                    );
-
-                    th.Start();
-                }
-            }
-            catch
-            {
-                Assert.Fail("Exception fired in threading method");
-            }
-
-        }
-
-        [Test]
-        public void BookWithDecimalPriceTest()
-        {
-            const string result =
-@"<!-- This example demonstrates serailizing a very simple class -->
-<SimpleBookClassWithDecimalPrice>
-  <Title>Inside C#</Title>
-  <Author>Tom Archer &amp; Andrew Whitechapel</Author>
-  <PublishYear>2002</PublishYear>
-  <Price>32.20</Price>
-</SimpleBookClassWithDecimalPrice>";
-            var serializer = new YAXSerializer(typeof(SimpleBookClassWithDecimalPrice), YAXExceptionHandlingPolicies.DoNotThrow, YAXExceptionTypes.Warning, YAXSerializationOptions.SerializeNullObjects);
-            string got = serializer.Serialize(SimpleBookClassWithDecimalPrice.GetSampleInstance());
-            Assert.That(got, Is.EqualTo(result));
-        }
-
-        [Test]
-        public void CultureChangeTest()
-        {
-            var curCulture = CultureInfo.CurrentCulture;
-
-            Thread.CurrentThread.CurrentCulture = CultureInfo.GetCultureInfo("fr-FR");
-            var serializer = new YAXSerializer(typeof(CultureSample), YAXExceptionHandlingPolicies.DoNotThrow, YAXExceptionTypes.Warning, YAXSerializationOptions.SerializeNullObjects);
-            string frResult = serializer.Serialize(CultureSample.GetSampleInstance());
-
-            Thread.CurrentThread.CurrentCulture = CultureInfo.GetCultureInfo("fa-IR");
-            serializer = new YAXSerializer(typeof(CultureSample), YAXExceptionHandlingPolicies.DoNotThrow, YAXExceptionTypes.Warning, YAXSerializationOptions.SerializeNullObjects);
-            string faResult = serializer.Serialize(CultureSample.GetSampleInstance());
-
-            Thread.CurrentThread.CurrentCulture = CultureInfo.GetCultureInfo("de-DE");
-            serializer = new YAXSerializer(typeof(CultureSample), YAXExceptionHandlingPolicies.DoNotThrow, YAXExceptionTypes.Warning, YAXSerializationOptions.SerializeNullObjects);
-            string deResult = serializer.Serialize(CultureSample.GetSampleInstance());
-
-            Thread.CurrentThread.CurrentCulture = CultureInfo.GetCultureInfo("en-US");
-            serializer = new YAXSerializer(typeof(CultureSample), YAXExceptionHandlingPolicies.DoNotThrow, YAXExceptionTypes.Warning, YAXSerializationOptions.SerializeNullObjects);
-            string usResult = serializer.Serialize(CultureSample.GetSampleInstance());
-
-            Thread.CurrentThread.CurrentCulture = curCulture;
-
-            Assert.That(faResult, Is.EqualTo(frResult), "Comparing FR and FA");
-            Assert.That(deResult, Is.EqualTo(faResult), "Comparing FA and DE");
-            Assert.That(usResult, Is.EqualTo(deResult), "Comparing DE and US");
-
-            const string expected =
-@"<!-- This class contains fields that are vulnerable to culture changes! -->
-<CultureSample Number2=""32243.67676"" Dec2=""19232389.18391912318232131"" Date2=""09/20/2011 04:10:30"">
-  <Number1>123123.1233</Number1>
-  <Number3>21313.123123</Number3>
-  <Numbers>
-    <Double>23213.2132</Double>
-    <Double>123.213</Double>
-    <Double>1.2323E+34</Double>
-  </Numbers>
-  <Dec1>192389183919123.18232131</Dec1>
-  <Date1>10/11/2010 18:20:30</Date1>
-</CultureSample>";
-
-            Assert.That(expected, Is.EqualTo(usResult), "Checking US is as expected!");
-        }
-
-        [Test]
-        public void BookStructTest()
-        {
-            const string result =
-@"<!-- This example demonstrates serailizing a very simple struct -->
-<BookStruct>
-  <Title>Reinforcement Learning an Introduction</Title>
-  <Author>R. S. Sutton &amp; A. G. Barto</Author>
-  <PublishYear>1998</PublishYear>
-  <Price>38.75</Price>
-</BookStruct>";
-            var serializer = new YAXSerializer(typeof(BookStruct), YAXExceptionHandlingPolicies.DoNotThrow, YAXExceptionTypes.Warning, YAXSerializationOptions.SerializeNullObjects);
-            string got = serializer.Serialize(BookStruct.GetSampleInstance());
-            Assert.That(got, Is.EqualTo(result));
-        }
-
-        [Test]
-        public void WarehouseSimpleTest()
-        {
-            const string result =
-@"<!-- This example is our basic hypothetical warehouse -->
-<WarehouseSimple>
-  <Name>Foo Warehousing Ltd.</Name>
-  <Address>No. 10, Some Ave., Some City, Some Country</Address>
-  <Area>120000.5</Area>
-</WarehouseSimple>";
-            var serializer = new YAXSerializer(typeof(WarehouseSimple), YAXExceptionHandlingPolicies.DoNotThrow, YAXExceptionTypes.Warning, YAXSerializationOptions.SerializeNullObjects);
-            string got = serializer.Serialize(WarehouseSimple.GetSampleInstance());
-            Assert.That(got, Is.EqualTo(result));
-        }
-
-        [Test]
-        public void WarehouseStructuredTest()
-        {
-            const string result =
-@"<!-- This example shows our hypothetical warehouse, a little bit structured -->
-<WarehouseStructured Name=""Foo Warehousing Ltd."">
-  <SiteInfo address=""No. 10, Some Ave., Some City, Some Country"">
-    <SurfaceArea>120000.5</SurfaceArea>
-  </SiteInfo>
-</WarehouseStructured>";
-            var serializer = new YAXSerializer(typeof(WarehouseStructured), YAXExceptionHandlingPolicies.DoNotThrow, YAXExceptionTypes.Warning, YAXSerializationOptions.SerializeNullObjects);
-            string got = serializer.Serialize(WarehouseStructured.GetSampleInstance());
-            Assert.That(got, Is.EqualTo(result));
-        }
-
-        [Test]
-        public void WarehouseWithArrayTest()
-        {
-            const string result =
-@"<!-- This example shows the serialization of arrays -->
-<WarehouseWithArray Name=""Foo Warehousing Ltd."">
-  <SiteInfo address=""No. 10, Some Ave., Some City, Some Country"">
-    <SurfaceArea>120000.5</SurfaceArea>
-  </SiteInfo>
-  <StoreableItems>Item3, Item6, Item9, Item12</StoreableItems>
-</WarehouseWithArray>";
-            var serializer = new YAXSerializer(typeof(WarehouseWithArray), YAXExceptionHandlingPolicies.DoNotThrow, YAXExceptionTypes.Warning, YAXSerializationOptions.SerializeNullObjects);
-            string got = serializer.Serialize(WarehouseWithArray.GetSampleInstance());
-            Assert.That(got, Is.EqualTo(result));
-        }
-
-        [Test]
-        public void WarehouseWithDictionaryTest()
-        {
-            const string result =
-@"<!-- This example shows the serialization of Dictionary -->
-<WarehouseWithDictionary Name=""Foo Warehousing Ltd."">
-  <SiteInfo address=""No. 10, Some Ave., Some City, Some Country"">
-    <SurfaceArea>120000.5</SurfaceArea>
-  </SiteInfo>
-  <StoreableItems>Item3, Item6, Item9, Item12</StoreableItems>
-  <ItemQuantities>
-    <ItemInfo Item=""Item3"" Count=""10"" />
-    <ItemInfo Item=""Item6"" Count=""120"" />
-    <ItemInfo Item=""Item9"" Count=""600"" />
-    <ItemInfo Item=""Item12"" Count=""25"" />
-  </ItemQuantities>
-</WarehouseWithDictionary>";
-            var serializer = new YAXSerializer(typeof(WarehouseWithDictionary), YAXExceptionHandlingPolicies.DoNotThrow, YAXExceptionTypes.Warning, YAXSerializationOptions.SerializeNullObjects);
-            string got = serializer.Serialize(WarehouseWithDictionary.GetSampleInstance());
-            Assert.That(got, Is.EqualTo(result));
-        }
-
-        [Test]
-        public void WarehouseNestedObjectTest()
-        {
-            const string result =
-@"<!-- This example demonstrates serializing nested objects -->
-<WarehouseNestedObjectExample Name=""Foo Warehousing Ltd."">
-  <SiteInfo address=""No. 10, Some Ave., Some City, Some Country"">
-    <SurfaceArea>120000.5</SurfaceArea>
-  </SiteInfo>
-  <StoreableItems>Item3, Item6, Item9, Item12</StoreableItems>
-  <ItemQuantities>
-    <ItemInfo Item=""Item3"" Count=""10"" />
-    <ItemInfo Item=""Item6"" Count=""120"" />
-    <ItemInfo Item=""Item9"" Count=""600"" />
-    <ItemInfo Item=""Item12"" Count=""25"" />
-  </ItemQuantities>
-  <Owner SSN=""123456789"">
-    <Identification Name=""John"" Family=""Doe"" />
-    <Age>50</Age>
-  </Owner>
-</WarehouseNestedObjectExample>";
-            var serializer = new YAXSerializer(typeof(WarehouseNestedObjectExample), YAXExceptionHandlingPolicies.DoNotThrow, YAXExceptionTypes.Warning, YAXSerializationOptions.SerializeNullObjects);
-            string got = serializer.Serialize(WarehouseNestedObjectExample.GetSampleInstance());
-            Assert.That(got, Is.EqualTo(result));
-        }
-
-        [Test]
-        public void ProgrammingLanguageTest()
-        {
-            const string result =
-@"<!-- This example is used in the article to show YAXLib exception handling policies -->
-<ProgrammingLanguage>
-  <LanguageName>C#</LanguageName>
-  <IsCaseSensitive>True</IsCaseSensitive>
-</ProgrammingLanguage>";
-            var serializer = new YAXSerializer(typeof(ProgrammingLanguage), YAXExceptionHandlingPolicies.DoNotThrow, YAXExceptionTypes.Warning, YAXSerializationOptions.SerializeNullObjects);
-            string got = serializer.Serialize(ProgrammingLanguage.GetSampleInstance());
-            Assert.That(got, Is.EqualTo(result));
-        }
-
-        [Test]
-        public void ColorExampleTest()
-        {
-            const string result =
-@"<!-- This example shows a technique for serializing classes without a default constructor -->
-<ColorExample>
-  <TheColor>#FF0000FF</TheColor>
-</ColorExample>";
-            var serializer = new YAXSerializer(typeof(ColorExample), YAXExceptionHandlingPolicies.DoNotThrow, YAXExceptionTypes.Warning, YAXSerializationOptions.SerializeNullObjects);
-            string got = serializer.Serialize(ColorExample.GetSampleInstance());
-            Assert.That(got, Is.EqualTo(result));
-        }
-
-        [Test]
-        public void MultiLevelClassTest()
-        {
-            const string result =
-@"<!-- This example shows a multi-level class, which helps to test -->
-<!-- the null references identity problem. -->
-<!-- Thanks go to Anton Levshunov for proposing this example, -->
-<!-- and a disussion on this matter. -->
-<MultilevelClass>
-  <items>
-    <FirstLevelClass>
-      <ID>1</ID>
-      <Second>
-        <SecondID>1-2</SecondID>
-      </Second>
-    </FirstLevelClass>
-    <FirstLevelClass>
-      <ID>2</ID>
-      <Second />
-    </FirstLevelClass>
-  </items>
-</MultilevelClass>";
-            var serializer = new YAXSerializer(typeof(MultilevelClass), YAXExceptionHandlingPolicies.DoNotThrow, YAXExceptionTypes.Warning, YAXSerializationOptions.SerializeNullObjects);
-            string got = serializer.Serialize(MultilevelClass.GetSampleInstance());
-            Assert.That(got, Is.EqualTo(result));
-        }
-
-        [Test]
-        public void FormattingTest()
-        {
-            string result =
-@"<!-- This example shows how to apply format strings to a class properties -->
-<FormattingExample>
-  <CreationDate>{0}</CreationDate>
-  <ModificationDate>{1}</ModificationDate>
-  <PI>3.14159</PI>
-  <NaturalExp>
-    <Double>2.718</Double>
-    <Double>7.389</Double>
-    <Double>20.086</Double>
-    <Double>54.598</Double>
-  </NaturalExp>
-  <SomeLogarithmExample>
-    <KeyValuePairOfDoubleDouble>
-      <Key>1.50</Key>
-      <Value>0.40547</Value>
-    </KeyValuePairOfDoubleDouble>
-    <KeyValuePairOfDoubleDouble>
-      <Key>3.00</Key>
-      <Value>1.09861</Value>
-    </KeyValuePairOfDoubleDouble>
-    <KeyValuePairOfDoubleDouble>
-      <Key>6.00</Key>
-      <Value>1.79176</Value>
-    </KeyValuePairOfDoubleDouble>
-  </SomeLogarithmExample>
-</FormattingExample>";
-
-            result = String.Format(result,
-                FormattingExample.GetSampleInstance().CreationDate.ToLongDateString(),
-                FormattingExample.GetSampleInstance().ModificationDate.ToShortDateString()
-                );
-
-            var serializer = new YAXSerializer(typeof(FormattingExample), YAXExceptionHandlingPolicies.DoNotThrow, YAXExceptionTypes.Warning, YAXSerializationOptions.SerializeNullObjects);
-            string got = serializer.Serialize(FormattingExample.GetSampleInstance());
-            Assert.That(got, Is.EqualTo(result));
-        }
-
-        [Test]
-        public void PathsExampleTest()
-        {
-            const string result =
-@"<!-- This example demonstrates how not to use -->
-<!-- white spaces as separators while serializing -->
-<!-- collection classes serially -->
-<PathsExample>
-  <Paths>C:\SomeFile.txt;C:\SomeFolder\SomeFile.txt;C:\Some Folder With Space Such As\Program Files</Paths>
-</PathsExample>";
-            var serializer = new YAXSerializer(typeof(PathsExample), YAXExceptionHandlingPolicies.DoNotThrow, YAXExceptionTypes.Warning, YAXSerializationOptions.SerializeNullObjects);
-            string got = serializer.Serialize(PathsExample.GetSampleInstance());
-            Assert.That(got, Is.EqualTo(result));
-        }
-
-        [Test]
-        public void MoreComplexExampleTest()
-        {
-            const string result =
-@"<!-- This example tries to show almost all features of YAXLib which were not shown before. -->
-<!-- FamousPoints - shows a dictionary with a non-primitive value member. -->
-<!-- IntEnumerable - shows serializing properties of type IEnumerable<> -->
-<!-- Students - shows the usage of YAXNotCollection attribute -->
-<MoreComplexExample xmlns:yaxlib=""http://www.sinairv.com/yaxlib/"">
-  <FamousPoints>
-    <PointInfo PName=""Center"">
-      <ThePoint X=""0"" Y=""0"" />
-    </PointInfo>
-    <PointInfo PName=""Q1"">
-      <ThePoint X=""1"" Y=""1"" />
-    </PointInfo>
-    <PointInfo PName=""Q2"">
-      <ThePoint X=""-1"" Y=""1"" />
-    </PointInfo>
-  </FamousPoints>
-  <IntEnumerable yaxlib:realtype=""System.Collections.Generic.List`1[[System.Int32, mscorlib, Version=2.0.0.0, Culture=neutral, PublicKeyToken=b77a5c561934e089]]"">
-    <Int32>1</Int32>
-    <Int32>3</Int32>
-    <Int32>5</Int32>
-    <Int32>7</Int32>
-  </IntEnumerable>
-  <Students>
-    <Count>3</Count>
-    <Names>
-      <String>Ali</String>
-      <String>Dave</String>
-      <String>John</String>
-    </Names>
-    <Families>
-      <String>Alavi</String>
-      <String>Black</String>
-      <String>Doe</String>
-    </Families>
-  </Students>
-</MoreComplexExample>";
-            var serializer = new YAXSerializer(typeof(MoreComplexExample), YAXExceptionHandlingPolicies.DoNotThrow, YAXExceptionTypes.Warning, YAXSerializationOptions.SerializeNullObjects);
-            string got = serializer.Serialize(MoreComplexExample.GetSampleInstance());
-            Assert.That(got, Is.EqualTo(result));
-        }
-
-        [Test]
-        public void NestedDicSampleTest()
-        {
-            const string result =
-@"<!-- This example demonstrates usage of recursive collection serialization -->
-<!-- and deserialization. In this case a Dictionary whose Key, or Value is -->
-<!-- another dictionary or collection has been used. -->
-<NestedDicSample>
-  <SomeDic>
-    <KeyValuePairOfDictionaryOfDoubleDictionaryOfInt32Int32DictionaryOfDictionaryOfStringStringListOfDouble>
-      <Key>
-        <KeyValuePairOfDoubleDictionaryOfInt32Int32>
-          <Key>0.99999</Key>
-          <Value>
-            <KeyValuePairOfInt32Int32>
-              <Key>1</Key>
-              <Value>1</Value>
-            </KeyValuePairOfInt32Int32>
-            <KeyValuePairOfInt32Int32>
-              <Key>2</Key>
-              <Value>2</Value>
-            </KeyValuePairOfInt32Int32>
-            <KeyValuePairOfInt32Int32>
-              <Key>3</Key>
-              <Value>3</Value>
-            </KeyValuePairOfInt32Int32>
-            <KeyValuePairOfInt32Int32>
-              <Key>4</Key>
-              <Value>4</Value>
-            </KeyValuePairOfInt32Int32>
-          </Value>
-        </KeyValuePairOfDoubleDictionaryOfInt32Int32>
-        <KeyValuePairOfDoubleDictionaryOfInt32Int32>
-          <Key>3.14</Key>
-          <Value>
-            <KeyValuePairOfInt32Int32>
-              <Key>9</Key>
-              <Value>1</Value>
-            </KeyValuePairOfInt32Int32>
-            <KeyValuePairOfInt32Int32>
-              <Key>8</Key>
-              <Value>2</Value>
-            </KeyValuePairOfInt32Int32>
-          </Value>
-        </KeyValuePairOfDoubleDictionaryOfInt32Int32>
-      </Key>
-      <Value>
-        <KeyValuePairOfDictionaryOfStringStringListOfDouble>
-          <Key>
-            <KeyValuePairOfStringString>
-              <Key>Test</Key>
-              <Value>123</Value>
-            </KeyValuePairOfStringString>
-            <KeyValuePairOfStringString>
-              <Key>Test2</Key>
-              <Value>456</Value>
-            </KeyValuePairOfStringString>
-          </Key>
-          <Value>
-            <Double>0.98767</Double>
-            <Double>232</Double>
-            <Double>13.124</Double>
-          </Value>
-        </KeyValuePairOfDictionaryOfStringStringListOfDouble>
-        <KeyValuePairOfDictionaryOfStringStringListOfDouble>
-          <Key>
-            <KeyValuePairOfStringString>
-              <Key>Num1</Key>
-              <Value>123</Value>
-            </KeyValuePairOfStringString>
-            <KeyValuePairOfStringString>
-              <Key>Num2</Key>
-              <Value>456</Value>
-            </KeyValuePairOfStringString>
-          </Key>
-          <Value>
-            <Double>9.8767</Double>
-            <Double>23.2</Double>
-            <Double>1.34</Double>
-          </Value>
-        </KeyValuePairOfDictionaryOfStringStringListOfDouble>
-      </Value>
-    </KeyValuePairOfDictionaryOfDoubleDictionaryOfInt32Int32DictionaryOfDictionaryOfStringStringListOfDouble>
-  </SomeDic>
-</NestedDicSample>";
-            var serializer = new YAXSerializer(typeof(NestedDicSample), YAXExceptionHandlingPolicies.DoNotThrow, YAXExceptionTypes.Warning, YAXSerializationOptions.SerializeNullObjects);
-            string got = serializer.Serialize(NestedDicSample.GetSampleInstance());
-            Assert.That(got, Is.EqualTo(result));
-        }
-
-        [Test]
-        public void GuidDemoTest()
-        {
-            Guid g1 = Guid.NewGuid();
-            Guid g2 = Guid.NewGuid();
-            Guid g3 = Guid.NewGuid();
-            Guid g4 = Guid.NewGuid();
-
-            string result = String.Format(
-@"<!-- This example shows serialization and deserialization of GUID obejcts -->
-<GUIDTest>
-  <StandaloneGuid>{3}</StandaloneGuid>
-  <SomeDic>
-    <KeyValuePairOfGuidInt32>
-      <Key>{0}</Key>
-      <Value>1</Value>
-    </KeyValuePairOfGuidInt32>
-    <KeyValuePairOfGuidInt32>
-      <Key>{1}</Key>
-      <Value>2</Value>
-    </KeyValuePairOfGuidInt32>
-    <KeyValuePairOfGuidInt32>
-      <Key>{2}</Key>
-      <Value>3</Value>
-    </KeyValuePairOfGuidInt32>
-  </SomeDic>
-</GUIDTest>", g1.ToString(), g2.ToString(), g3.ToString(), g4.ToString());
-            var serializer = new YAXSerializer(typeof(GUIDTest), YAXExceptionHandlingPolicies.DoNotThrow, YAXExceptionTypes.Warning, YAXSerializationOptions.SerializeNullObjects);
-            string got = serializer.Serialize(GUIDTest.GetSampleInstance(g1,g2,g3,g4));
-            Assert.That(got, Is.EqualTo(result));
-        }
-
-        [Test]
-        public void NullableTest()
-        {
-            const string result =
-@"<!-- This exmaple shows the usage of nullable fields -->
-<NullableClass>
-  <Title>Inside C#</Title>
-  <PublishYear>2002</PublishYear>
-  <PurchaseYear />
-</NullableClass>";
-            var serializer = new YAXSerializer(typeof(NullableClass), YAXExceptionHandlingPolicies.DoNotThrow, YAXExceptionTypes.Warning, YAXSerializationOptions.SerializeNullObjects);
-            string got = serializer.Serialize(NullableClass.GetSampleInstance());
-            Assert.That(got, Is.EqualTo(result));
-        }
-
-        [Test]
-        public void NullableSample2Test()
-        {
-            const string result =
-<<<<<<< HEAD
-@"<!-- This example shows how nullable fields -->
-<!-- may not be serialized in their expected location -->
-<NullableSample2>
-  <Number>10</Number>
-  <DateTime>1980-04-11T13:37:1.2345678Z</DateTime>
-  <Decimal>1234.56789</Decimal>
-  <Boolean>true</Boolean>
-</NullableSample2>";
-=======
-@"<NullableSample2 Number=""10"" />";
->>>>>>> 0f134863
-            var serializer = new YAXSerializer(typeof(NullableSample2), YAXExceptionHandlingPolicies.DoNotThrow, YAXExceptionTypes.Warning, YAXSerializationOptions.SerializeNullObjects);
-            string got = serializer.Serialize(NullableSample2.GetSampleInstance());
-
-            Console.WriteLine(got);
-            Assert.That(got, Is.EqualTo(result));
-        }
-
-
-        [Test]
-        public void ListHolderClassTest()
-        {
-            const string result =
-@"<ListHolderClass>
-  <ListOfStrings>
-    <String>Hi</String>
-    <String>Hello</String>
-  </ListOfStrings>
-</ListHolderClass>";
-            var serializer = new YAXSerializer(typeof(ListHolderClass), YAXExceptionHandlingPolicies.DoNotThrow, YAXExceptionTypes.Warning, YAXSerializationOptions.SerializeNullObjects);
-            string got = serializer.Serialize(ListHolderClass.GetSampleInstance());
-            Assert.That(got, Is.EqualTo(result));
-        }
-
-        [Test]
-        public void StandaloneListTest()
-        {
-            const string result =
-@"<ListOfString>
-  <String>Hi</String>
-  <String>Hello</String>
-</ListOfString>";
-            var serializer = new YAXSerializer(ListHolderClass.GetSampleInstance().ListOfStrings.GetType(), YAXExceptionHandlingPolicies.DoNotThrow, YAXExceptionTypes.Warning, YAXSerializationOptions.SerializeNullObjects);
-            string got = serializer.Serialize(ListHolderClass.GetSampleInstance().ListOfStrings);
-            Assert.That(got, Is.EqualTo(result));
-        }
-
-        [Test]
-        public void NamesExampleTest()
-        {
-            const string result =
-@"<NamesExample>
-  <FirstName>Li</FirstName>
-  <Persons>
-    <PersonInfo>
-      <FirstName>Li</FirstName>
-      <LastName />
-    </PersonInfo>
-    <PersonInfo>
-      <FirstName>Hu</FirstName>
-      <LastName>Hu</LastName>
-    </PersonInfo>
-  </Persons>
-</NamesExample>";
-            var serializer = new YAXSerializer(typeof(NamesExample), YAXExceptionHandlingPolicies.DoNotThrow, YAXExceptionTypes.Warning, YAXSerializationOptions.SerializeNullObjects);
-            string got = serializer.Serialize(NamesExample.GetSampleInstance());
-            Assert.That(got, Is.EqualTo(result));
-        }
-
-        [Test]
-        public void RequestTest()
-        {
-            const string result =
-@"<Pricing id=""123"">
-  <version major=""1"" minor=""0"" />
-  <input>
-    <value_date>2010-10-5</value_date>
-    <storage_date>2010-10-5</storage_date>
-    <user>me</user>
-    <skylab_config>
-      <SomeString>someconf</SomeString>
-      <job>test</job>
-    </skylab_config>
-  </input>
-</Pricing>";
-            var serializer = new YAXSerializer(typeof(Request), YAXExceptionHandlingPolicies.DoNotThrow, YAXExceptionTypes.Warning, YAXSerializationOptions.SerializeNullObjects);
-            string got = serializer.Serialize(Request.GetSampleInstance());
-            Assert.That(got, Is.EqualTo(result));
-        }
-
-        [Test]
-        public void AudioSampleTest()
-        {
-            const string result =
-@"<AudioSample>
-  <Audio FileName=""filesname.jpg"">base64</Audio>
-  <Image FileName=""filesname.jpg"">base64</Image>
-</AudioSample>";
-            var serializer = new YAXSerializer(typeof(AudioSample), YAXExceptionHandlingPolicies.DoNotThrow, YAXExceptionTypes.Warning, YAXSerializationOptions.SerializeNullObjects);
-            string got = serializer.Serialize(AudioSample.GetSampleInstance());
-            Assert.That(got, Is.EqualTo(result));
-        }
-
-        [Test]
-        public void TimeSpanTest()
-        {
-            const string result =
-@"<!-- This example shows serialization and deserialization of TimeSpan obejcts -->
-<TimeSpanSample>
-  <TheTimeSpan>2.03:45:02.3000000</TheTimeSpan>
-  <AnotherTimeSpan>2.03:45:02.3000000</AnotherTimeSpan>
-  <DicTimeSpans>
-    <KeyValuePairOfTimeSpanInt32>
-      <Key>2.03:45:02.3000000</Key>
-      <Value>1</Value>
-    </KeyValuePairOfTimeSpanInt32>
-    <KeyValuePairOfTimeSpanInt32>
-      <Key>3.01:40:01.2000000</Key>
-      <Value>2</Value>
-    </KeyValuePairOfTimeSpanInt32>
-  </DicTimeSpans>
-</TimeSpanSample>";
-            var serializer = new YAXSerializer(typeof(TimeSpanSample), YAXExceptionHandlingPolicies.DoNotThrow, YAXExceptionTypes.Warning, YAXSerializationOptions.SerializeNullObjects);
-            string got = serializer.Serialize(TimeSpanSample.GetSampleInstance());
-            Assert.That(got, Is.EqualTo(result));
-        }
-
-
-        [Test]
-        public void FieldSerializationSampleTest()
-        {
-            const string result =
-@"<!-- This example shows how to choose the fields to be serialized -->
-<FieldSerializationExample>
-  <SomePrivateStringProperty>Hi</SomePrivateStringProperty>
-  <m_someInt>8</m_someInt>
-  <m_someDouble>3.14</m_someDouble>
-</FieldSerializationExample>";
-            var serializer = new YAXSerializer(typeof(FieldSerializationExample), YAXExceptionHandlingPolicies.DoNotThrow, YAXExceptionTypes.Warning, YAXSerializationOptions.SerializeNullObjects);
-            string got = serializer.Serialize(FieldSerializationExample.GetSampleInstance());
-            Assert.That(got, Is.EqualTo(result));
-        }
-
-        [Test]
-        public void MoreComplexBookTest()
-        {
-            const string result =
-@"<!-- This example shows how to provide serialization address -->
-<!-- for elements and attributes. Theses addresses resemble those used -->
-<!-- in known file-systems -->
-<MoreComplexBook>
-  <SomeTag>
-    <SomeOtherTag>
-      <AndSo Title=""Inside C#"">
-        <Author>Tom Archer &amp; Andrew Whitechapel</Author>
-      </AndSo>
-    </SomeOtherTag>
-  </SomeTag>
-  <PublishYear>2002</PublishYear>
-  <Price>30.5</Price>
-</MoreComplexBook>";
-            var serializer = new YAXSerializer(typeof(MoreComplexBook), YAXExceptionHandlingPolicies.DoNotThrow, YAXExceptionTypes.Warning, YAXSerializationOptions.SerializeNullObjects);
-            string got = serializer.Serialize(MoreComplexBook.GetSampleInstance());
-            Assert.That(got, Is.EqualTo(result));
-        }
-
-        [Test]
-        public void MoreComplexBookTwoTest()
-        {
-            const string result =
-@"<!-- This class shows how members of nested objects -->
-<!-- can be serialized in their parents using serialization -->
-<!-- addresses including "".."" -->
-<MoreComplexBook2 Author_s_Name=""Tom Archer"">
-  <Title>Inside C#</Title>
-  <Something>
-    <Or>
-      <Another>
-        <Author_s_Age>30</Author_s_Age>
-      </Another>
-    </Or>
-  </Something>
-  <PublishYear>2002</PublishYear>
-  <Price>30.5</Price>
-</MoreComplexBook2>";
-            var serializer = new YAXSerializer(typeof(MoreComplexBook2), YAXExceptionHandlingPolicies.DoNotThrow, YAXExceptionTypes.Warning, YAXSerializationOptions.SerializeNullObjects);
-            string got = serializer.Serialize(MoreComplexBook2.GetSampleInstance());
-            Assert.That(got, Is.EqualTo(result));
-        }
-
-        [Test]
-        public void MoreComplexBookThreeTest()
-        {
-            const string result =
-@"<!-- This example shows how to serialize collection objects while -->
-<!-- not serializing the element for their enclosing collection itself -->
-<MoreComplexBook3>
-  <Title>Inside C#</Title>
-  <!-- Comment for author -->
-  <PublishYear AuthorName=""Tom Archer"">2002</PublishYear>
-  <AuthorAge>30</AuthorAge>
-  <Price>30.5</Price>
-  <Editor>Mark Twain</Editor>
-  <Editor>Timothy Jones</Editor>
-  <Editor>Oliver Twist</Editor>
-</MoreComplexBook3>";
-            var serializer = new YAXSerializer(typeof(MoreComplexBook3), YAXExceptionHandlingPolicies.DoNotThrow, YAXExceptionTypes.Warning, YAXSerializationOptions.SerializeNullObjects);
-            string got = serializer.Serialize(MoreComplexBook3.GetSampleInstance());
-            Assert.That(got, Is.EqualTo(result));
-        }
-
-        [Test]
-        public void WarehouseWithDictionaryNoContainerTest()
-        {
-            const string result =
-@"<!-- This example shows how dictionary objects can be serialized without -->
-<!-- their enclosing element -->
-<WarehouseWithDictionaryNoContainer Name=""Foo Warehousing Ltd."">
-  <SiteInfo address=""No. 10, Some Ave., Some City, Some Country"">
-    <SurfaceArea>120000.5</SurfaceArea>
-  </SiteInfo>
-  <StoreableItems>Item3, Item6, Item9, Item12</StoreableItems>
-  <ItemInfo Item=""Item3"" Count=""10"" />
-  <ItemInfo Item=""Item6"" Count=""120"" />
-  <ItemInfo Item=""Item9"" Count=""600"" />
-  <ItemInfo Item=""Item12"" Count=""25"" />
-</WarehouseWithDictionaryNoContainer>";
-            var serializer = new YAXSerializer(typeof(WarehouseWithDictionaryNoContainer), YAXExceptionHandlingPolicies.DoNotThrow, YAXExceptionTypes.Warning, YAXSerializationOptions.SerializeNullObjects);
-            string got = serializer.Serialize(WarehouseWithDictionaryNoContainer.GetSampleInstance());
-            Assert.That(got, Is.EqualTo(result));
-        }
-
-        [Test]
-        public void WarehouseWithCommentsTest()
-        {
-            const string result =
-@"<WarehouseWithComments>
-  <foo>
-    <bar>
-      <one>
-        <two>
-          <!-- Comment for name -->
-          <Name>Foo Warehousing Ltd.</Name>
-        </two>
-        <!-- Comment for OwnerName -->
-        <OwnerName>John Doe</OwnerName>
-      </one>
-    </bar>
-  </foo>
-  <SiteInfo address=""No. 10, Some Ave., Some City, Some Country"">
-    <SurfaceArea>120000.5</SurfaceArea>
-  </SiteInfo>
-  <StoreableItems>Item3, Item6, Item9, Item12</StoreableItems>
-  <!-- This dictionary is serilaized without container -->
-  <ItemInfo Item=""Item3"" Count=""10"" />
-  <ItemInfo Item=""Item6"" Count=""120"" />
-  <ItemInfo Item=""Item9"" Count=""600"" />
-  <ItemInfo Item=""Item12"" Count=""25"" />
-</WarehouseWithComments>";
-            var serializer = new YAXSerializer(typeof(WarehouseWithComments), YAXExceptionHandlingPolicies.DoNotThrow, YAXExceptionTypes.Warning, YAXSerializationOptions.SerializeNullObjects);
-            string got = serializer.Serialize(WarehouseWithComments.GetSampleInstance());
-            Assert.That(got, Is.EqualTo(result));
-        }
-
-        [Test]
-        public void EnumsSampleTest()
-        {
-            const string result =
-@"<!-- This example shows how to define aliases for enum members -->
-<EnumsSample OneInstance=""Spring, Summer"">
-  <TheSeasonSerially>Spring;Summer;Autumn or fall;Winter</TheSeasonSerially>
-  <TheSeasonRecursive>
-    <Seasons>Spring</Seasons>
-    <Seasons>Summer</Seasons>
-    <Seasons>Autumn or fall</Seasons>
-    <Seasons>Winter</Seasons>
-  </TheSeasonRecursive>
-  <DicSeasonToInt>
-    <KeyValuePairOfSeasonsInt32>
-      <Key>Spring</Key>
-      <Value>1</Value>
-    </KeyValuePairOfSeasonsInt32>
-    <KeyValuePairOfSeasonsInt32>
-      <Key>Summer</Key>
-      <Value>2</Value>
-    </KeyValuePairOfSeasonsInt32>
-    <KeyValuePairOfSeasonsInt32>
-      <Key>Autumn or fall</Key>
-      <Value>3</Value>
-    </KeyValuePairOfSeasonsInt32>
-    <KeyValuePairOfSeasonsInt32>
-      <Key>Winter</Key>
-      <Value>4</Value>
-    </KeyValuePairOfSeasonsInt32>
-  </DicSeasonToInt>
-  <DicIntToSeason>
-    <KeyValuePairOfInt32Seasons>
-      <Key>1</Key>
-      <Value>Spring</Value>
-    </KeyValuePairOfInt32Seasons>
-    <KeyValuePairOfInt32Seasons>
-      <Key>2</Key>
-      <Value>Spring, Summer</Value>
-    </KeyValuePairOfInt32Seasons>
-    <KeyValuePairOfInt32Seasons>
-      <Key>3</Key>
-      <Value>Autumn or fall</Value>
-    </KeyValuePairOfInt32Seasons>
-    <KeyValuePairOfInt32Seasons>
-      <Key>4</Key>
-      <Value>Winter</Value>
-    </KeyValuePairOfInt32Seasons>
-  </DicIntToSeason>
-</EnumsSample>";
-            var serializer = new YAXSerializer(typeof(EnumsSample), YAXExceptionHandlingPolicies.DoNotThrow, YAXExceptionTypes.Warning, YAXSerializationOptions.SerializeNullObjects);
-            string got = serializer.Serialize(EnumsSample.GetSampleInstance());
-            Assert.That(got, Is.EqualTo(result));
-        }
-
-        [Test]
-        public void MultiDimArraySampleTest()
-        {
-            const string result =
-@"<!-- This example shows serialization of multi-dimensional, -->
-<!-- and jagged arrays -->
-<MultiDimArraySample xmlns:yaxlib=""http://www.sinairv.com/yaxlib/"">
-  <IntArray yaxlib:dims=""2,3"">
-    <Int32>1</Int32>
-    <Int32>2</Int32>
-    <Int32>3</Int32>
-    <Int32>2</Int32>
-    <Int32>3</Int32>
-    <Int32>4</Int32>
-  </IntArray>
-  <DoubleArray yaxlib:dims=""2,3,3"">
-    <Double>2</Double>
-    <Double>0.666666666666667</Double>
-    <Double>0.4</Double>
-    <Double>2</Double>
-    <Double>0.666666666666667</Double>
-    <Double>0.4</Double>
-    <Double>2</Double>
-    <Double>0.666666666666667</Double>
-    <Double>0.4</Double>
-    <Double>2</Double>
-    <Double>0.666666666666667</Double>
-    <Double>0.4</Double>
-    <Double>4</Double>
-    <Double>1.33333333333333</Double>
-    <Double>0.8</Double>
-    <Double>6</Double>
-    <Double>2</Double>
-    <Double>1.2</Double>
-  </DoubleArray>
-  <JaggedArray>
-    <Array1OfInt32>
-      <Int32>1</Int32>
-      <Int32>2</Int32>
-    </Array1OfInt32>
-    <Array1OfInt32>
-      <Int32>1</Int32>
-      <Int32>2</Int32>
-      <Int32>3</Int32>
-      <Int32>4</Int32>
-    </Array1OfInt32>
-    <Array1OfInt32>
-      <Int32>1</Int32>
-      <Int32>2</Int32>
-      <Int32>3</Int32>
-      <Int32>4</Int32>
-      <Int32>5</Int32>
-      <Int32>6</Int32>
-    </Array1OfInt32>
-  </JaggedArray>
-  <!-- The containing element should not disappear because of the dims attribute -->
-  <IntArrayNoContainingElems yaxlib:dims=""2,3"">
-    <Int32>1</Int32>
-    <Int32>2</Int32>
-    <Int32>3</Int32>
-    <Int32>2</Int32>
-    <Int32>3</Int32>
-    <Int32>4</Int32>
-  </IntArrayNoContainingElems>
-  <!-- This element should not be serialized serially because each element is not of basic type -->
-  <JaggedNotSerially>
-    <Array1OfInt32>
-      <Int32>1</Int32>
-      <Int32>2</Int32>
-    </Array1OfInt32>
-    <Array1OfInt32>
-      <Int32>1</Int32>
-      <Int32>2</Int32>
-      <Int32>3</Int32>
-      <Int32>4</Int32>
-    </Array1OfInt32>
-    <Array1OfInt32>
-      <Int32>1</Int32>
-      <Int32>2</Int32>
-      <Int32>3</Int32>
-      <Int32>4</Int32>
-      <Int32>5</Int32>
-      <Int32>6</Int32>
-    </Array1OfInt32>
-  </JaggedNotSerially>
-</MultiDimArraySample>";
-            var serializer = new YAXSerializer(typeof(MultiDimArraySample), YAXExceptionHandlingPolicies.DoNotThrow, YAXExceptionTypes.Warning, YAXSerializationOptions.SerializeNullObjects);
-            string got = serializer.Serialize(MultiDimArraySample.GetSampleInstance());
-            Assert.That(got, Is.EqualTo(result));
-        }
-
-        [Test]
-        public void AnotherArraySampleTest()
-        {
-            const string result =
-@"<!-- This example shows usage of jagged multi-dimensional arrays -->
-<AnotherArraySample xmlns:yaxlib=""http://www.sinairv.com/yaxlib/"">
-  <Array1>
-    <Array2OfInt32 yaxlib:dims=""2,3"">
-      <Int32>1</Int32>
-      <Int32>1</Int32>
-      <Int32>1</Int32>
-      <Int32>1</Int32>
-      <Int32>2</Int32>
-      <Int32>3</Int32>
-    </Array2OfInt32>
-    <Array2OfInt32 yaxlib:dims=""3,2"">
-      <Int32>3</Int32>
-      <Int32>3</Int32>
-      <Int32>3</Int32>
-      <Int32>4</Int32>
-      <Int32>3</Int32>
-      <Int32>5</Int32>
-    </Array2OfInt32>
-  </Array1>
-</AnotherArraySample>";
-            var serializer = new YAXSerializer(typeof(AnotherArraySample), YAXExceptionHandlingPolicies.DoNotThrow, YAXExceptionTypes.Warning, YAXSerializationOptions.SerializeNullObjects);
-            string got = serializer.Serialize(AnotherArraySample.GetSampleInstance());
-            Assert.That(got, Is.EqualTo(result));
-        }
-
-
-        [Test]
-        public void CollectionOfInterfacesSampleTest()
-        {
-            const string result =
-@"<!-- This example shows serialization and deserialization of -->
-<!-- objects through a reference to their base class or interface -->
-<CollectionOfInterfacesSample xmlns:yaxlib=""http://www.sinairv.com/yaxlib/"">
-  <SingleRef yaxlib:realtype=""YAXLibTests.SampleClasses.Class2"">
-    <IntInInterface>22</IntInInterface>
-    <StringInClass2>SingleRef</StringInClass2>
-  </SingleRef>
-  <ListOfSamples>
-    <Class1 yaxlib:realtype=""YAXLibTests.SampleClasses.Class1"">
-      <IntInInterface>1</IntInInterface>
-      <DoubleInClass1>1</DoubleInClass1>
-    </Class1>
-    <Class2 yaxlib:realtype=""YAXLibTests.SampleClasses.Class2"">
-      <IntInInterface>2</IntInInterface>
-      <StringInClass2>Class2</StringInClass2>
-    </Class2>
-    <Class3_1 yaxlib:realtype=""YAXLibTests.SampleClasses.Class3_1"">
-      <StringInClass3_1>Class3_1</StringInClass3_1>
-      <IntInInterface>3</IntInInterface>
-      <DoubleInClass1>3</DoubleInClass1>
-    </Class3_1>
-  </ListOfSamples>
-  <DictSample2Int>
-    <KeyValuePairOfISampleInt32>
-      <Key yaxlib:realtype=""YAXLibTests.SampleClasses.Class1"">
-        <IntInInterface>1</IntInInterface>
-        <DoubleInClass1>1</DoubleInClass1>
-      </Key>
-      <Value>1</Value>
-    </KeyValuePairOfISampleInt32>
-    <KeyValuePairOfISampleInt32>
-      <Key yaxlib:realtype=""YAXLibTests.SampleClasses.Class2"">
-        <IntInInterface>2</IntInInterface>
-        <StringInClass2>Class2</StringInClass2>
-      </Key>
-      <Value>2</Value>
-    </KeyValuePairOfISampleInt32>
-    <KeyValuePairOfISampleInt32>
-      <Key yaxlib:realtype=""YAXLibTests.SampleClasses.Class3_1"">
-        <StringInClass3_1>Class3_1</StringInClass3_1>
-        <IntInInterface>3</IntInInterface>
-        <DoubleInClass1>3</DoubleInClass1>
-      </Key>
-      <Value>3</Value>
-    </KeyValuePairOfISampleInt32>
-  </DictSample2Int>
-  <DictInt2Sample>
-    <KeyValuePairOfInt32ISample>
-      <Key>1</Key>
-      <Value yaxlib:realtype=""YAXLibTests.SampleClasses.Class1"">
-        <IntInInterface>1</IntInInterface>
-        <DoubleInClass1>1</DoubleInClass1>
-      </Value>
-    </KeyValuePairOfInt32ISample>
-    <KeyValuePairOfInt32ISample>
-      <Key>2</Key>
-      <Value yaxlib:realtype=""YAXLibTests.SampleClasses.Class2"">
-        <IntInInterface>2</IntInInterface>
-        <StringInClass2>Class2</StringInClass2>
-      </Value>
-    </KeyValuePairOfInt32ISample>
-    <KeyValuePairOfInt32ISample>
-      <Key>3</Key>
-      <Value yaxlib:realtype=""YAXLibTests.SampleClasses.Class3_1"">
-        <StringInClass3_1>Class3_1</StringInClass3_1>
-        <IntInInterface>3</IntInInterface>
-        <DoubleInClass1>3</DoubleInClass1>
-      </Value>
-    </KeyValuePairOfInt32ISample>
-  </DictInt2Sample>
-</CollectionOfInterfacesSample>";
-            var serializer = new YAXSerializer(typeof(CollectionOfInterfacesSample), YAXExceptionHandlingPolicies.DoNotThrow, YAXExceptionTypes.Warning, YAXSerializationOptions.SerializeNullObjects);
-            string got = serializer.Serialize(CollectionOfInterfacesSample.GetSampleInstance());
-            Assert.That(got, Is.EqualTo(result));
-        }
-
-        [Test]
-        public void MultipleCommentsTestTest()
-        {
-            const string result =
-@"<!-- How multi-line comments are serialized as multiple XML comments -->
-<MultipleCommentsTest>
-  <!-- Using @ quoted style -->
-  <!-- comments for multiline comments -->
-  <Dummy>0</Dummy>
-  <!-- Comment 1 for member -->
-  <!-- Comment 2 for member -->
-  <SomeInt>10</SomeInt>
-</MultipleCommentsTest>";
-            var serializer = new YAXSerializer(typeof(MultipleCommentsTest), YAXExceptionHandlingPolicies.DoNotThrow, YAXExceptionTypes.Warning, YAXSerializationOptions.SerializeNullObjects);
-            string got = serializer.Serialize(MultipleCommentsTest.GetSampleInstance());
-            Assert.That(got, Is.EqualTo(result));
-        }
-
-        [Test]
-        public void InterfaceMatchingSampleTest()
-        {
-            const string result =
-@"<!-- This example shows serialization and deserialization of objects -->
-<!-- through a reference to their base class or interface while used in -->
-<!-- collection classes -->
-<InterfaceMatchingSample SomeNumber=""10"">
-  <ListOfSamples>2 4 8</ListOfSamples>
-  <DictNullable2Int>
-    <KeyValuePairOfNullableOfDoubleInt32 Key=""1"" Value=""1"" />
-    <KeyValuePairOfNullableOfDoubleInt32 Key=""2"" Value=""2"" />
-    <KeyValuePairOfNullableOfDoubleInt32 Key=""3"" Value=""3"" />
-  </DictNullable2Int>
-  <DictInt2Nullable>
-    <KeyValuePairOfInt32NullableOfDouble Key=""1"" Value=""1"" />
-    <KeyValuePairOfInt32NullableOfDouble Key=""2"" Value=""2"" />
-    <KeyValuePairOfInt32NullableOfDouble Key=""3"" Value="""" />
-  </DictInt2Nullable>
-</InterfaceMatchingSample>";
-            var serializer = new YAXSerializer(typeof(InterfaceMatchingSample), YAXExceptionHandlingPolicies.DoNotThrow, YAXExceptionTypes.Warning, YAXSerializationOptions.SerializeNullObjects);
-            string got = serializer.Serialize(InterfaceMatchingSample.GetSampleInstance());
-            Assert.That(got, Is.EqualTo(result));
-        }
-
-        [Test]
-        public void NonGenericCollectionsSampleTest()
-        {
-            const string result =
-@"<!-- This sample demonstrates serialization of non-generic collection classes -->
-<NonGenericCollectionsSample xmlns:yaxlib=""http://www.sinairv.com/yaxlib/"">
-  <ObjList Author_s_Name=""Charles"">
-    <Int32 yaxlib:realtype=""System.Int32"">1</Int32>
-    <Double yaxlib:realtype=""System.Double"">3</Double>
-    <String yaxlib:realtype=""System.String"">Hello</String>
-    <DateTime yaxlib:realtype=""System.DateTime"">03/04/2010 00:00:00</DateTime>
-    <Something>
-      <Or>
-        <Another>
-          <Author_s_Age>50</Author_s_Age>
-        </Another>
-      </Or>
-    </Something>
-    <Author yaxlib:realtype=""YAXLibTests.SampleClasses.Author"" />
-  </ObjList>
-  <TheArrayList Author_s_Name=""Steve"">
-    <Int32 yaxlib:realtype=""System.Int32"">2</Int32>
-    <Double yaxlib:realtype=""System.Double"">8.5</Double>
-    <String yaxlib:realtype=""System.String"">Hi</String>
-    <Something>
-      <Or>
-        <Another>
-          <Author_s_Age>30</Author_s_Age>
-        </Another>
-      </Or>
-    </Something>
-    <Author yaxlib:realtype=""YAXLibTests.SampleClasses.Author"" />
-  </TheArrayList>
-  <TheHashtable>
-{0}
-{1}
-  </TheHashtable>
-  <TheQueue>
-    <Int32 yaxlib:realtype=""System.Int32"">10</Int32>
-    <Int32 yaxlib:realtype=""System.Int32"">20</Int32>
-    <Int32 yaxlib:realtype=""System.Int32"">30</Int32>
-  </TheQueue>
-  <TheStack>
-    <Int32 yaxlib:realtype=""System.Int32"">300</Int32>
-    <Int32 yaxlib:realtype=""System.Int32"">200</Int32>
-    <Int32 yaxlib:realtype=""System.Int32"">100</Int32>
-  </TheStack>
-  <TheSortedList>
-    <DictionaryEntry yaxlib:realtype=""System.Collections.DictionaryEntry"">
-      <Key yaxlib:realtype=""System.Int32"">1</Key>
-      <Value yaxlib:realtype=""System.Int32"">2</Value>
-    </DictionaryEntry>
-    <DictionaryEntry yaxlib:realtype=""System.Collections.DictionaryEntry"">
-      <Key yaxlib:realtype=""System.Int32"">5</Key>
-      <Value yaxlib:realtype=""System.Int32"">7</Value>
-    </DictionaryEntry>
-    <DictionaryEntry yaxlib:realtype=""System.Collections.DictionaryEntry"">
-      <Key yaxlib:realtype=""System.Int32"">8</Key>
-      <Value yaxlib:realtype=""System.Int32"">2</Value>
-    </DictionaryEntry>
-  </TheSortedList>
-  <TheBitArray>
-    <Boolean yaxlib:realtype=""System.Boolean"">False</Boolean>
-    <Boolean yaxlib:realtype=""System.Boolean"">True</Boolean>
-    <Boolean yaxlib:realtype=""System.Boolean"">False</Boolean>
-    <Boolean yaxlib:realtype=""System.Boolean"">False</Boolean>
-    <Boolean yaxlib:realtype=""System.Boolean"">False</Boolean>
-    <Boolean yaxlib:realtype=""System.Boolean"">False</Boolean>
-    <Boolean yaxlib:realtype=""System.Boolean"">True</Boolean>
-    <Boolean yaxlib:realtype=""System.Boolean"">False</Boolean>
-    <Boolean yaxlib:realtype=""System.Boolean"">False</Boolean>
-    <Boolean yaxlib:realtype=""System.Boolean"">False</Boolean>
-  </TheBitArray>
-</NonGenericCollectionsSample>";
-
-            string part1 = @"    <DictionaryEntry yaxlib:realtype=""System.Collections.DictionaryEntry"">
-      <Key yaxlib:realtype=""System.DateTime"">02/01/2009 00:00:00</Key>
-      <Value yaxlib:realtype=""System.Int32"">7</Value>
-    </DictionaryEntry>";
-
-            string part2 = @"    <DictionaryEntry yaxlib:realtype=""System.Collections.DictionaryEntry"">
-      <Key yaxlib:realtype=""System.String"">Tom</Key>
-      <Value yaxlib:realtype=""System.String"">Sam</Value>
-    </DictionaryEntry>
-    <DictionaryEntry yaxlib:realtype=""System.Collections.DictionaryEntry"">
-      <Key yaxlib:realtype=""System.Double"">1</Key>
-      <Value yaxlib:realtype=""System.String"">Tim</Value>
-    </DictionaryEntry>";
-
-            string possibleResult1 = String.Format(result, part1, part2);
-            string possibleResult2 = String.Format(result, part2, part1);
-
-
-            var serializer = new YAXSerializer(typeof(NonGenericCollectionsSample), YAXExceptionHandlingPolicies.DoNotThrow, YAXExceptionTypes.Warning, YAXSerializationOptions.SerializeNullObjects);
-            string got = serializer.Serialize(NonGenericCollectionsSample.GetSampleInstance());
-            //result.ShouldEqualWithDiff(got, DiffStyle.Minimal);
-            bool result1Match = String.Equals(got, possibleResult1, StringComparison.Ordinal);
-            bool result2Match = String.Equals(got, possibleResult2, StringComparison.Ordinal);
-            Assert.That(result1Match || result2Match, Is.True);
-        }
-
-
-        [Test]
-        public void GenericCollectionsSampleTest()
-        {
-            const string result =
-@"<!-- This class provides an example of successful serialization/deserialization -->
-<!-- of collection objects in ""System.Collections.Generic"" namespaces -->
-<GenericCollectionsSample>
-  <TheStack>
-    <Int32>79</Int32>
-    <Int32>1</Int32>
-    <Int32>7</Int32>
-  </TheStack>
-  <TheSortedList>
-    <Item Key=""0.5"" Value=""Hello"" />
-    <Item Key=""1"" Value=""Hi"" />
-    <Item Key=""5"" Value=""How are you?"" />
-  </TheSortedList>
-  <TheSortedDictionary>
-    <Item Key=""1"" Value=""30"" />
-    <Item Key=""5"" Value=""2"" />
-    <Item Key=""10"" Value=""1"" />
-  </TheSortedDictionary>
-  <TheQueue>
-    <String>Hi</String>
-    <String>Hello</String>
-    <String>How are you?</String>
-  </TheQueue>
-  <TheHashSet>
-    <Int32>1</Int32>
-    <Int32>2</Int32>
-    <Int32>4</Int32>
-    <Int32>6</Int32>
-  </TheHashSet>
-  <TheLinkedList>
-    <Double>1</Double>
-    <Double>5</Double>
-    <Double>61</Double>
-  </TheLinkedList>
-</GenericCollectionsSample>";
-
-            var serializer = new YAXSerializer(typeof(GenericCollectionsSample), YAXExceptionHandlingPolicies.DoNotThrow, YAXExceptionTypes.Warning, YAXSerializationOptions.SerializeNullObjects);
-            string got = serializer.Serialize(GenericCollectionsSample.GetSampleInstance());
-            Assert.That(got, Is.EqualTo(result));
-        }
-
-        [Test] 
-        public void SerializingPathAndAliasTogetherTest()
-        {
-            const string result = 
-@"<PathAndAliasAssignmentSample>
-  <Title value=""Inside C#"" />
-  <Price value=""30.5"" />
-  <Publish year=""2002"" />
-  <Notes>
-    <Comments value=""SomeComment"" />
-  </Notes>
-  <Author name=""Tom Archer &amp; Andrew Whitechapel"" />
-</PathAndAliasAssignmentSample>";
-            var serializer = new YAXSerializer(typeof(PathAndAliasAssignmentSample), YAXExceptionHandlingPolicies.DoNotThrow, YAXExceptionTypes.Warning, YAXSerializationOptions.SerializeNullObjects);
-            string got = serializer.Serialize(PathAndAliasAssignmentSample.GetSampleInstance());
-            Assert.That(got, Is.EqualTo(result));
-        }
-
-        [Test]
-        public void CollectionSeriallyAsAttributeTest()
-        {
-            const string result =
-@"<CollectionSeriallyAsAttribute>
-  <Info names=""John Doe,Jane,Sina,Mike,Rich"" />
-  <TheCities>Tehran,Melbourne,New York,Paris</TheCities>
-  <Location>
-    <Countries>Iran,Australia,United States of America,France</Countries>
-  </Location>
-</CollectionSeriallyAsAttribute>";
-            var serializer = new YAXSerializer(typeof(CollectionSeriallyAsAttribute), YAXExceptionHandlingPolicies.DoNotThrow, YAXExceptionTypes.Warning, YAXSerializationOptions.SerializeNullObjects);
-            string got = serializer.Serialize(CollectionSeriallyAsAttribute.GetSampleInstance());
-            Assert.That(got, Is.EqualTo(result));
-        }
-
-
-        [Test]
-        public void SerializationOptionsSampleTest()
-        {
-            const string resultWithSerializeNullRefs =
-@"<SerializationOptionsSample>
-  <!-- Str2Null must NOT be serialized when it is null, even -->
-  <!-- if the serialization options of the serializer is changed -->
-  <ObjectWithOptionsSet>
-    <StrNotNull>SomeString</StrNotNull>
-    <SomeValueType>0</SomeValueType>
-  </ObjectWithOptionsSet>
-  <!-- Str2Null must be serialized when it is null, even -->
-  <!-- if the serialization options of the serializer is changed -->
-  <AnotherObjectWithOptionsSet>
-    <StrNotNull>Some other string</StrNotNull>
-    <StrNull />
-  </AnotherObjectWithOptionsSet>
-  <!-- serialization of Str2Null must obey the options set -->
-  <!-- in the serializer itself -->
-  <ObjectWithoutOptionsSet>
-    <StrNotNull>Another string</StrNotNull>
-    <StrNull />
-  </ObjectWithoutOptionsSet>
-</SerializationOptionsSample>";
-
-            var serializer = new YAXSerializer(typeof(SerializationOptionsSample), YAXExceptionHandlingPolicies.DoNotThrow, YAXExceptionTypes.Warning, YAXSerializationOptions.SerializeNullObjects);
-            string got = serializer.Serialize(SerializationOptionsSample.GetSampleInstance());
-            Assert.That(got, Is.EqualTo(resultWithSerializeNullRefs));
-
-            const string resultWithDontSerializeNullRefs =
-@"<SerializationOptionsSample>
-  <!-- Str2Null must NOT be serialized when it is null, even -->
-  <!-- if the serialization options of the serializer is changed -->
-  <ObjectWithOptionsSet>
-    <StrNotNull>SomeString</StrNotNull>
-    <SomeValueType>0</SomeValueType>
-  </ObjectWithOptionsSet>
-  <!-- Str2Null must be serialized when it is null, even -->
-  <!-- if the serialization options of the serializer is changed -->
-  <AnotherObjectWithOptionsSet>
-    <StrNotNull>Some other string</StrNotNull>
-    <StrNull />
-  </AnotherObjectWithOptionsSet>
-  <!-- serialization of Str2Null must obey the options set -->
-  <!-- in the serializer itself -->
-  <ObjectWithoutOptionsSet>
-    <StrNotNull>Another string</StrNotNull>
-  </ObjectWithoutOptionsSet>
-</SerializationOptionsSample>";
-
-            serializer = new YAXSerializer(typeof(SerializationOptionsSample), YAXExceptionHandlingPolicies.DoNotThrow, YAXExceptionTypes.Warning, YAXSerializationOptions.DontSerializeNullObjects);
-            got = serializer.Serialize(SerializationOptionsSample.GetSampleInstance());
-            Assert.That(got, Is.EqualTo(resultWithDontSerializeNullRefs));
-        }
-
-        [Test]
-        public void SerializeAClassContainingXElementItself()
-        {
-            var initialInstance = ClassContainingXElement.GetSampleInstance();
-            string initialInstanceString = initialInstance.ToString();
-
-            var ser = new YAXSerializer(typeof (ClassContainingXElement), YAXExceptionHandlingPolicies.DoNotThrow,
-                                        YAXExceptionTypes.Warning, YAXSerializationOptions.SerializeNullObjects);
-
-            var initialXmlSer = ser.Serialize(initialInstance);
-
-            var initialInstDes = ser.Deserialize(initialXmlSer) as ClassContainingXElement;
-            Assert.That(initialInstDes, Is.Not.Null);
-            var initialInstDesString = initialInstDes.ToString();
-
-            Assert.That(initialInstDesString, Is.EqualTo(initialInstanceString));
-
-            initialInstance.TheElement = null;
-            string nulledElementString = initialInstance.ToString();
-
-            string nulledElemXmlSer = ser.Serialize(initialInstance);
-
-            var nulledInstanceDeser = ser.Deserialize(nulledElemXmlSer);
-            Assert.That(nulledInstanceDeser.ToString(), Is.EqualTo(nulledElementString));
-        }
-
-        [Test]
-        public void SerializaitonOfPropertylessClasses()
-        {
-            const string result =
-@"<PropertylessClassesSample xmlns:yaxlib=""http://www.sinairv.com/yaxlib/"">
-  <ValuedDbNull>DBNull</ValuedDbNull>
-  <NullDbNull />
-  <ObjValuedDbNull yaxlib:realtype=""System.DBNull"">DBNull</ObjValuedDbNull>
-  <ObjNullDbNull />
-  <ValuedRandom />
-  <NullRandom />
-  <ObjValuedRandom yaxlib:realtype=""System.Random"" />
-  <ObjNullRandom />
-</PropertylessClassesSample>";
-            var serializer = new YAXSerializer(typeof(PropertylessClassesSample), YAXExceptionHandlingPolicies.DoNotThrow, YAXExceptionTypes.Warning, YAXSerializationOptions.SerializeNullObjects);
-            string got = serializer.Serialize(PropertylessClassesSample.GetSampleInstance());
-            Assert.That(got, Is.EqualTo(result));
-        }
-
-        [Test]
-        public void GuidsAsBasicTypeTest()
-        {
-            const string result =
-@"<GuidAsBasicType GuidAsAttr=""fed92f33-e351-47bd-9018-69c89928329e"">
-  <GuidAsElem>042ba99c-b679-4975-ac4d-2fe563a5dc3e</GuidAsElem>
-  <GuidArray>
-    <Guid>fed92f33-e351-47bd-9018-69c89928329e</Guid>
-    <Guid>042ba99c-b679-4975-ac4d-2fe563a5dc3e</Guid>
-    <Guid>82071c51-ea20-473b-a541-1ebdf8f158d3</Guid>
-    <Guid>81a3478b-5779-451a-b2aa-fbf69bb11424</Guid>
-    <Guid>d626ba2b-a095-4a34-a376-997e5628dfb9</Guid>
-  </GuidArray>
-  <GuidArraySerially>fed92f33-e351-47bd-9018-69c89928329e 042ba99c-b679-4975-ac4d-2fe563a5dc3e 82071c51-ea20-473b-a541-1ebdf8f158d3 81a3478b-5779-451a-b2aa-fbf69bb11424 d626ba2b-a095-4a34-a376-997e5628dfb9</GuidArraySerially>
-  <GuidsList>
-    <Guid>fed92f33-e351-47bd-9018-69c89928329e</Guid>
-    <Guid>042ba99c-b679-4975-ac4d-2fe563a5dc3e</Guid>
-    <Guid>82071c51-ea20-473b-a541-1ebdf8f158d3</Guid>
-    <Guid>81a3478b-5779-451a-b2aa-fbf69bb11424</Guid>
-    <Guid>d626ba2b-a095-4a34-a376-997e5628dfb9</Guid>
-  </GuidsList>
-  <DicKeyGuid>
-    <KeyValuePairOfGuidInt32>
-      <Key>fed92f33-e351-47bd-9018-69c89928329e</Key>
-      <Value>1</Value>
-    </KeyValuePairOfGuidInt32>
-    <KeyValuePairOfGuidInt32>
-      <Key>042ba99c-b679-4975-ac4d-2fe563a5dc3e</Key>
-      <Value>2</Value>
-    </KeyValuePairOfGuidInt32>
-    <KeyValuePairOfGuidInt32>
-      <Key>82071c51-ea20-473b-a541-1ebdf8f158d3</Key>
-      <Value>3</Value>
-    </KeyValuePairOfGuidInt32>
-  </DicKeyGuid>
-  <DicKeyAttrGuid>
-    <Pair TheGuid=""fed92f33-e351-47bd-9018-69c89928329e"">
-      <Value>1</Value>
-    </Pair>
-    <Pair TheGuid=""042ba99c-b679-4975-ac4d-2fe563a5dc3e"">
-      <Value>2</Value>
-    </Pair>
-    <Pair TheGuid=""82071c51-ea20-473b-a541-1ebdf8f158d3"">
-      <Value>3</Value>
-    </Pair>
-  </DicKeyAttrGuid>
-  <DicValueGuid>
-    <KeyValuePairOfInt32Guid>
-      <Key>1</Key>
-      <Value>fed92f33-e351-47bd-9018-69c89928329e</Value>
-    </KeyValuePairOfInt32Guid>
-    <KeyValuePairOfInt32Guid>
-      <Key>2</Key>
-      <Value>82071c51-ea20-473b-a541-1ebdf8f158d3</Value>
-    </KeyValuePairOfInt32Guid>
-    <KeyValuePairOfInt32Guid>
-      <Key>3</Key>
-      <Value>d626ba2b-a095-4a34-a376-997e5628dfb9</Value>
-    </KeyValuePairOfInt32Guid>
-  </DicValueGuid>
-  <DicValueAttrGuid>
-    <Pair TheGuid=""fed92f33-e351-47bd-9018-69c89928329e"">
-      <Key>1</Key>
-    </Pair>
-    <Pair TheGuid=""82071c51-ea20-473b-a541-1ebdf8f158d3"">
-      <Key>2</Key>
-    </Pair>
-    <Pair TheGuid=""d626ba2b-a095-4a34-a376-997e5628dfb9"">
-      <Key>3</Key>
-    </Pair>
-  </DicValueAttrGuid>
-</GuidAsBasicType>";
-            var serializer = new YAXSerializer(typeof(GuidAsBasicType), YAXExceptionHandlingPolicies.DoNotThrow, YAXExceptionTypes.Warning, YAXSerializationOptions.SerializeNullObjects);
-            string got = serializer.Serialize(GuidAsBasicType.GetSampleInstance());
-            Assert.That(got, Is.EqualTo(result));
-        }
-
-        [Test]
-        public void PolymorphicSerializationThroughObjectTest()
-        {
-            object content = "this is just a simple test";
-            var ser = new YAXSerializer(typeof(object));
-            string xmlResult = ser.Serialize(content);
-
-            string expectedResult = 
-@"<Object yaxlib:realtype=""System.String"" xmlns:yaxlib=""http://www.sinairv.com/yaxlib/"">this is just a simple test</Object>";
-
-            Assert.That(xmlResult, Is.EqualTo(expectedResult));
-            var desObj = ser.Deserialize(xmlResult);
-            string objStr = desObj.ToString();
-            Assert.That(desObj.ToString(), Is.EqualTo(content.ToString()));
-        }
-
-        [Test]
-        public void PolymorphicSerializationThroughListTest()
-        {
-            var lst = new List<int> {1, 2, 3};
-            var ser = new YAXSerializer(typeof(object));
-            string xmlResult = ser.Serialize(lst);
-
-            string expectedResult = 
-@"<Object yaxlib:realtype=""System.Collections.Generic.List`1[[System.Int32, mscorlib, Version=2.0.0.0, Culture=neutral, PublicKeyToken=b77a5c561934e089]]"" xmlns:yaxlib=""http://www.sinairv.com/yaxlib/"">
-  <Int32>1</Int32>
-  <Int32>2</Int32>
-  <Int32>3</Int32>
-</Object>";
-
-            Assert.That(xmlResult, Is.EqualTo(expectedResult));
-            var desObj = ser.Deserialize(xmlResult);
-            Assert.That(desObj.GetType(), Is.EqualTo(lst.GetType()));
-            var desLst = desObj as List<int>;
-            Assert.That(lst, Has.Count.EqualTo(desLst.Count));
-            Assert.That(lst, Is.EquivalentTo(desLst));
-        }
-
-        [Test]
-        public void PolymorphicSerializationThroughListWhichMayContainYaxlibNamespaceTest()
-        {
-            var lst = new List<object> { 1, 2, 3 };
-            var ser = new YAXSerializer(typeof(object));
-            string xmlResult = ser.Serialize(lst);
-
-            string expectedResult =
-@"<Object yaxlib:realtype=""System.Collections.Generic.List`1[[System.Object, mscorlib, Version=2.0.0.0, Culture=neutral, PublicKeyToken=b77a5c561934e089]]"" xmlns:yaxlib=""http://www.sinairv.com/yaxlib/"">
-  <Int32 yaxlib:realtype=""System.Int32"">1</Int32>
-  <Int32 yaxlib:realtype=""System.Int32"">2</Int32>
-  <Int32 yaxlib:realtype=""System.Int32"">3</Int32>
-</Object>";
-
-            Assert.That(xmlResult, Is.EqualTo(expectedResult));
-            var desObj = ser.Deserialize(xmlResult);
-            Assert.That(desObj.GetType(), Is.EqualTo(lst.GetType()));
-            var desLst = desObj as List<object>;
-            Assert.That(lst, Has.Count.EqualTo(desLst.Count));
-            Assert.That(lst, Is.EquivalentTo(desLst));
-        }
-
-        [Test]
-        public void DashPreservationTest()
-        {
-            const string expectedResult = @"<dashed-sample dashed-name=""Name"" />";
-
-            DashedSample sample = new DashedSample
-            {
-                DashedName = "Name"
-            };
-
-            YAXSerializer ser = new YAXSerializer(typeof(DashedSample));
-            string got = ser.Serialize(sample);
-            Assert.That(got, Is.EqualTo(expectedResult));
-        }
-
-        [Test]
-        public void AttributeForClassTest()
-        {
-            var ser = new YAXSerializer(typeof(AttributeContainerSample));
-            string result = ser.Serialize(AttributeContainerSample.GetSampleInstance());
-
-            const string expectedResult =
-@"<container>
-  <range from=""1"" to=""3"" />
-</container>";
-
-            Assert.That(expectedResult, Is.EqualTo(result));
-        }
-
-
-        [Test]
-        public void DictionaryKeyValueAsContentTest()
-        {
-            var ser = new YAXSerializer(typeof(DictionaryKeyValueAsContent));
-            string result = ser.Serialize(DictionaryKeyValueAsContent.GetSampleInstance());
-
-            const string expectedResult =
-@"<DictionaryKeyValueAsContent>
-  <DicValueAsContent>
-    <Pair Digits=""1"">one</Pair>
-    <Pair Digits=""2"">two</Pair>
-    <Pair Digits=""3"">three</Pair>
-  </DicValueAsContent>
-  <DicKeyAsContnet>
-    <Pair Letters=""one"">1</Pair>
-    <Pair Letters=""two"">2</Pair>
-    <Pair Letters=""three"">3</Pair>
-  </DicKeyAsContnet>
-  <DicKeyAsContentValueAsElement>
-    <Pair>1<Letters>one</Letters></Pair>
-    <Pair>2<Letters>two</Letters></Pair>
-    <Pair>3<Letters>three</Letters></Pair>
-  </DicKeyAsContentValueAsElement>
-  <DicValueAsContentKeyAsElement>
-    <Pair>
-      <Digits>1</Digits>one</Pair>
-    <Pair>
-      <Digits>2</Digits>two</Pair>
-    <Pair>
-      <Digits>3</Digits>three</Pair>
-  </DicValueAsContentKeyAsElement>
-</DictionaryKeyValueAsContent>";
-            Assert.That(expectedResult, Is.EqualTo(result));
-        }
-
-        [Test]
-        public void AttributeForKeyInDictionaryTest()
-        {
-            var dictionary = DictionarySample.GetSampleInstance();
-            var ser = new YAXSerializer(typeof(DictionarySample));
-            string result = ser.Serialize(dictionary);
-            
-            const string expectedResult =
-@"<items>
-  <item key=""key1"" type=""guid"">00000001-0002-0003-0405-060708090a0b<</item>
-  <item key=""key2"" type=""int"">1234</item>
-</items>";
-
-            /* NOTE: This fails partly because you can't decorate a class with [YAXDictionary] and 
-             * because it's not possible to say that the value should be the content of <item/> while
-             * the key should be an attribute.
-             */
-            Assert.AreEqual(expectedResult, result);
-        }
-
-        [Test]
-        public void AttributeForKeyInDictionaryPropertyTest()
-        {
-            var container = DictionaryContainerSample.GetSampleInstance();
-            var ser = new YAXSerializer(typeof(DictionaryContainerSample));
-            string result = ser.Serialize(container);
-
-            const string expectedResult =
-@"<container>
-  <items>
-    <item key=""key1"" type=""guid"">00000001-0002-0003-0405-060708090a0b<</item>
-    <item key=""key2"" type=""int"">1234</item>
-  </items>
-</container>";
-
-            /* NOTE: This fails partly because you can't decorate a class with [YAXDictionary] and 
-             * because it's not possible to say that the value should be the content of <item/> while
-             * the key should be an attribute.
-             */
-            Assert.AreEqual(expectedResult, result);
-        }
-
-
-    }
-}
+﻿// Copyright 2009 - 2010 Sina Iravanian - <sina@sinairv.com>
+//
+// This source file(s) may be redistributed, altered and customized
+// by any means PROVIDING the authors name and all copyright
+// notices remain intact.
+// THIS SOFTWARE IS PROVIDED "AS IS", WITHOUT WARRANTY OF ANY KIND,
+// EXPRESS OR IMPLIED. USE IT AT YOUR OWN RISK. THE AUTHOR ACCEPTS NO
+// LIABILITY FOR ANY DATA DAMAGE/LOSS THAT THIS PRODUCT MAY CAUSE.
+//-----------------------------------------------------------------------
+
+using System;
+using System.Collections.Generic;
+
+using NUnit.Framework;
+
+using YAXLib;
+using System.Threading;
+using System.Globalization;
+using YAXLibTests.SampleClasses;
+
+namespace YAXLibTests
+{
+    [TestFixture]
+    public class SerializationTest
+    {
+        [TestFixtureSetUp]
+        public void TestFixtureSetUp()
+        {
+            Thread.CurrentThread.CurrentCulture = CultureInfo.InvariantCulture;
+        }
+
+        [Test]
+        public void BasicTypeSerializationTest()
+        {
+            var objs = new object[] {123, 654.321, "SomeString", 24234L};
+            var types = new [] {typeof (int), typeof (double), typeof (string), typeof (long)};
+            var serializedResults = new[] { "<Int32>123</Int32>", "<Double>654.321</Double>", "<String>SomeString</String>", "<Int64>24234</Int64>" };
+
+            for (int i = 0; i < objs.Length; i++)
+            {
+                var serializer = new YAXSerializer(objs[i].GetType());
+                var got = serializer.Serialize(objs[i]);
+                Assert.That(got, Is.EqualTo(serializedResults[i]));
+
+                var deser = new YAXSerializer(types[i]);
+                var obj = deser.Deserialize(got);
+                Assert.That(objs[i], Is.EqualTo(obj));
+            }
+
+        }
+
+        [Test]
+        public void BookTest()
+        {
+            const string result =
+@"<!-- This example demonstrates serailizing a very simple class -->
+<Book>
+  <Title>Inside C#</Title>
+  <Author>Tom Archer &amp; Andrew Whitechapel</Author>
+  <PublishYear>2002</PublishYear>
+  <Price>30.5</Price>
+</Book>";
+            var serializer = new YAXSerializer(typeof(Book), YAXExceptionHandlingPolicies.DoNotThrow, YAXExceptionTypes.Warning, YAXSerializationOptions.SerializeNullObjects);
+            string got = serializer.Serialize(Book.GetSampleInstance());
+            Assert.That(got, Is.EqualTo(result));
+        }
+
+        [Test]
+        public void ThreadingTest()
+        {
+            try
+            {
+                for (int i = 0; i < 100; i++)
+                {
+                    var th = new Thread(() =>
+                        {
+                            var serializer = new YAXSerializer(typeof(Book), YAXExceptionHandlingPolicies.DoNotThrow, YAXExceptionTypes.Warning, YAXSerializationOptions.SerializeNullObjects);
+                            string got = serializer.Serialize(Book.GetSampleInstance());
+                            var deserializer = new YAXSerializer(typeof(Book), YAXExceptionHandlingPolicies.DoNotThrow, YAXExceptionTypes.Warning, YAXSerializationOptions.SerializeNullObjects);
+                            var book = deserializer.Deserialize(got) as Book;
+                            Assert.That(book, Is.Not.Null);
+                        }
+                    );
+
+                    th.Start();
+                }
+            }
+            catch
+            {
+                Assert.Fail("Exception fired in threading method");
+            }
+
+        }
+
+        [Test]
+        public void BookWithDecimalPriceTest()
+        {
+            const string result =
+@"<!-- This example demonstrates serailizing a very simple class -->
+<SimpleBookClassWithDecimalPrice>
+  <Title>Inside C#</Title>
+  <Author>Tom Archer &amp; Andrew Whitechapel</Author>
+  <PublishYear>2002</PublishYear>
+  <Price>32.20</Price>
+</SimpleBookClassWithDecimalPrice>";
+            var serializer = new YAXSerializer(typeof(SimpleBookClassWithDecimalPrice), YAXExceptionHandlingPolicies.DoNotThrow, YAXExceptionTypes.Warning, YAXSerializationOptions.SerializeNullObjects);
+            string got = serializer.Serialize(SimpleBookClassWithDecimalPrice.GetSampleInstance());
+            Assert.That(got, Is.EqualTo(result));
+        }
+
+        [Test]
+        public void CultureChangeTest()
+        {
+            var curCulture = CultureInfo.CurrentCulture;
+
+            Thread.CurrentThread.CurrentCulture = CultureInfo.GetCultureInfo("fr-FR");
+            var serializer = new YAXSerializer(typeof(CultureSample), YAXExceptionHandlingPolicies.DoNotThrow, YAXExceptionTypes.Warning, YAXSerializationOptions.SerializeNullObjects);
+            string frResult = serializer.Serialize(CultureSample.GetSampleInstance());
+
+            Thread.CurrentThread.CurrentCulture = CultureInfo.GetCultureInfo("fa-IR");
+            serializer = new YAXSerializer(typeof(CultureSample), YAXExceptionHandlingPolicies.DoNotThrow, YAXExceptionTypes.Warning, YAXSerializationOptions.SerializeNullObjects);
+            string faResult = serializer.Serialize(CultureSample.GetSampleInstance());
+
+            Thread.CurrentThread.CurrentCulture = CultureInfo.GetCultureInfo("de-DE");
+            serializer = new YAXSerializer(typeof(CultureSample), YAXExceptionHandlingPolicies.DoNotThrow, YAXExceptionTypes.Warning, YAXSerializationOptions.SerializeNullObjects);
+            string deResult = serializer.Serialize(CultureSample.GetSampleInstance());
+
+            Thread.CurrentThread.CurrentCulture = CultureInfo.GetCultureInfo("en-US");
+            serializer = new YAXSerializer(typeof(CultureSample), YAXExceptionHandlingPolicies.DoNotThrow, YAXExceptionTypes.Warning, YAXSerializationOptions.SerializeNullObjects);
+            string usResult = serializer.Serialize(CultureSample.GetSampleInstance());
+
+            Thread.CurrentThread.CurrentCulture = curCulture;
+
+            Assert.That(faResult, Is.EqualTo(frResult), "Comparing FR and FA");
+            Assert.That(deResult, Is.EqualTo(faResult), "Comparing FA and DE");
+            Assert.That(usResult, Is.EqualTo(deResult), "Comparing DE and US");
+
+            const string expected =
+@"<!-- This class contains fields that are vulnerable to culture changes! -->
+<CultureSample Number2=""32243.67676"" Dec2=""19232389.18391912318232131"" Date2=""09/20/2011 04:10:30"">
+  <Number1>123123.1233</Number1>
+  <Number3>21313.123123</Number3>
+  <Numbers>
+    <Double>23213.2132</Double>
+    <Double>123.213</Double>
+    <Double>1.2323E+34</Double>
+  </Numbers>
+  <Dec1>192389183919123.18232131</Dec1>
+  <Date1>10/11/2010 18:20:30</Date1>
+</CultureSample>";
+
+            Assert.That(expected, Is.EqualTo(usResult), "Checking US is as expected!");
+        }
+
+        [Test]
+        public void BookStructTest()
+        {
+            const string result =
+@"<!-- This example demonstrates serailizing a very simple struct -->
+<BookStruct>
+  <Title>Reinforcement Learning an Introduction</Title>
+  <Author>R. S. Sutton &amp; A. G. Barto</Author>
+  <PublishYear>1998</PublishYear>
+  <Price>38.75</Price>
+</BookStruct>";
+            var serializer = new YAXSerializer(typeof(BookStruct), YAXExceptionHandlingPolicies.DoNotThrow, YAXExceptionTypes.Warning, YAXSerializationOptions.SerializeNullObjects);
+            string got = serializer.Serialize(BookStruct.GetSampleInstance());
+            Assert.That(got, Is.EqualTo(result));
+        }
+
+        [Test]
+        public void WarehouseSimpleTest()
+        {
+            const string result =
+@"<!-- This example is our basic hypothetical warehouse -->
+<WarehouseSimple>
+  <Name>Foo Warehousing Ltd.</Name>
+  <Address>No. 10, Some Ave., Some City, Some Country</Address>
+  <Area>120000.5</Area>
+</WarehouseSimple>";
+            var serializer = new YAXSerializer(typeof(WarehouseSimple), YAXExceptionHandlingPolicies.DoNotThrow, YAXExceptionTypes.Warning, YAXSerializationOptions.SerializeNullObjects);
+            string got = serializer.Serialize(WarehouseSimple.GetSampleInstance());
+            Assert.That(got, Is.EqualTo(result));
+        }
+
+        [Test]
+        public void WarehouseStructuredTest()
+        {
+            const string result =
+@"<!-- This example shows our hypothetical warehouse, a little bit structured -->
+<WarehouseStructured Name=""Foo Warehousing Ltd."">
+  <SiteInfo address=""No. 10, Some Ave., Some City, Some Country"">
+    <SurfaceArea>120000.5</SurfaceArea>
+  </SiteInfo>
+</WarehouseStructured>";
+            var serializer = new YAXSerializer(typeof(WarehouseStructured), YAXExceptionHandlingPolicies.DoNotThrow, YAXExceptionTypes.Warning, YAXSerializationOptions.SerializeNullObjects);
+            string got = serializer.Serialize(WarehouseStructured.GetSampleInstance());
+            Assert.That(got, Is.EqualTo(result));
+        }
+
+        [Test]
+        public void WarehouseWithArrayTest()
+        {
+            const string result =
+@"<!-- This example shows the serialization of arrays -->
+<WarehouseWithArray Name=""Foo Warehousing Ltd."">
+  <SiteInfo address=""No. 10, Some Ave., Some City, Some Country"">
+    <SurfaceArea>120000.5</SurfaceArea>
+  </SiteInfo>
+  <StoreableItems>Item3, Item6, Item9, Item12</StoreableItems>
+</WarehouseWithArray>";
+            var serializer = new YAXSerializer(typeof(WarehouseWithArray), YAXExceptionHandlingPolicies.DoNotThrow, YAXExceptionTypes.Warning, YAXSerializationOptions.SerializeNullObjects);
+            string got = serializer.Serialize(WarehouseWithArray.GetSampleInstance());
+            Assert.That(got, Is.EqualTo(result));
+        }
+
+        [Test]
+        public void WarehouseWithDictionaryTest()
+        {
+            const string result =
+@"<!-- This example shows the serialization of Dictionary -->
+<WarehouseWithDictionary Name=""Foo Warehousing Ltd."">
+  <SiteInfo address=""No. 10, Some Ave., Some City, Some Country"">
+    <SurfaceArea>120000.5</SurfaceArea>
+  </SiteInfo>
+  <StoreableItems>Item3, Item6, Item9, Item12</StoreableItems>
+  <ItemQuantities>
+    <ItemInfo Item=""Item3"" Count=""10"" />
+    <ItemInfo Item=""Item6"" Count=""120"" />
+    <ItemInfo Item=""Item9"" Count=""600"" />
+    <ItemInfo Item=""Item12"" Count=""25"" />
+  </ItemQuantities>
+</WarehouseWithDictionary>";
+            var serializer = new YAXSerializer(typeof(WarehouseWithDictionary), YAXExceptionHandlingPolicies.DoNotThrow, YAXExceptionTypes.Warning, YAXSerializationOptions.SerializeNullObjects);
+            string got = serializer.Serialize(WarehouseWithDictionary.GetSampleInstance());
+            Assert.That(got, Is.EqualTo(result));
+        }
+
+        [Test]
+        public void WarehouseNestedObjectTest()
+        {
+            const string result =
+@"<!-- This example demonstrates serializing nested objects -->
+<WarehouseNestedObjectExample Name=""Foo Warehousing Ltd."">
+  <SiteInfo address=""No. 10, Some Ave., Some City, Some Country"">
+    <SurfaceArea>120000.5</SurfaceArea>
+  </SiteInfo>
+  <StoreableItems>Item3, Item6, Item9, Item12</StoreableItems>
+  <ItemQuantities>
+    <ItemInfo Item=""Item3"" Count=""10"" />
+    <ItemInfo Item=""Item6"" Count=""120"" />
+    <ItemInfo Item=""Item9"" Count=""600"" />
+    <ItemInfo Item=""Item12"" Count=""25"" />
+  </ItemQuantities>
+  <Owner SSN=""123456789"">
+    <Identification Name=""John"" Family=""Doe"" />
+    <Age>50</Age>
+  </Owner>
+</WarehouseNestedObjectExample>";
+            var serializer = new YAXSerializer(typeof(WarehouseNestedObjectExample), YAXExceptionHandlingPolicies.DoNotThrow, YAXExceptionTypes.Warning, YAXSerializationOptions.SerializeNullObjects);
+            string got = serializer.Serialize(WarehouseNestedObjectExample.GetSampleInstance());
+            Assert.That(got, Is.EqualTo(result));
+        }
+
+        [Test]
+        public void ProgrammingLanguageTest()
+        {
+            const string result =
+@"<!-- This example is used in the article to show YAXLib exception handling policies -->
+<ProgrammingLanguage>
+  <LanguageName>C#</LanguageName>
+  <IsCaseSensitive>True</IsCaseSensitive>
+</ProgrammingLanguage>";
+            var serializer = new YAXSerializer(typeof(ProgrammingLanguage), YAXExceptionHandlingPolicies.DoNotThrow, YAXExceptionTypes.Warning, YAXSerializationOptions.SerializeNullObjects);
+            string got = serializer.Serialize(ProgrammingLanguage.GetSampleInstance());
+            Assert.That(got, Is.EqualTo(result));
+        }
+
+        [Test]
+        public void ColorExampleTest()
+        {
+            const string result =
+@"<!-- This example shows a technique for serializing classes without a default constructor -->
+<ColorExample>
+  <TheColor>#FF0000FF</TheColor>
+</ColorExample>";
+            var serializer = new YAXSerializer(typeof(ColorExample), YAXExceptionHandlingPolicies.DoNotThrow, YAXExceptionTypes.Warning, YAXSerializationOptions.SerializeNullObjects);
+            string got = serializer.Serialize(ColorExample.GetSampleInstance());
+            Assert.That(got, Is.EqualTo(result));
+        }
+
+        [Test]
+        public void MultiLevelClassTest()
+        {
+            const string result =
+@"<!-- This example shows a multi-level class, which helps to test -->
+<!-- the null references identity problem. -->
+<!-- Thanks go to Anton Levshunov for proposing this example, -->
+<!-- and a disussion on this matter. -->
+<MultilevelClass>
+  <items>
+    <FirstLevelClass>
+      <ID>1</ID>
+      <Second>
+        <SecondID>1-2</SecondID>
+      </Second>
+    </FirstLevelClass>
+    <FirstLevelClass>
+      <ID>2</ID>
+      <Second />
+    </FirstLevelClass>
+  </items>
+</MultilevelClass>";
+            var serializer = new YAXSerializer(typeof(MultilevelClass), YAXExceptionHandlingPolicies.DoNotThrow, YAXExceptionTypes.Warning, YAXSerializationOptions.SerializeNullObjects);
+            string got = serializer.Serialize(MultilevelClass.GetSampleInstance());
+            Assert.That(got, Is.EqualTo(result));
+        }
+
+        [Test]
+        public void FormattingTest()
+        {
+            string result =
+@"<!-- This example shows how to apply format strings to a class properties -->
+<FormattingExample>
+  <CreationDate>{0}</CreationDate>
+  <ModificationDate>{1}</ModificationDate>
+  <PI>3.14159</PI>
+  <NaturalExp>
+    <Double>2.718</Double>
+    <Double>7.389</Double>
+    <Double>20.086</Double>
+    <Double>54.598</Double>
+  </NaturalExp>
+  <SomeLogarithmExample>
+    <KeyValuePairOfDoubleDouble>
+      <Key>1.50</Key>
+      <Value>0.40547</Value>
+    </KeyValuePairOfDoubleDouble>
+    <KeyValuePairOfDoubleDouble>
+      <Key>3.00</Key>
+      <Value>1.09861</Value>
+    </KeyValuePairOfDoubleDouble>
+    <KeyValuePairOfDoubleDouble>
+      <Key>6.00</Key>
+      <Value>1.79176</Value>
+    </KeyValuePairOfDoubleDouble>
+  </SomeLogarithmExample>
+</FormattingExample>";
+
+            result = String.Format(result,
+                FormattingExample.GetSampleInstance().CreationDate.ToLongDateString(),
+                FormattingExample.GetSampleInstance().ModificationDate.ToShortDateString()
+                );
+
+            var serializer = new YAXSerializer(typeof(FormattingExample), YAXExceptionHandlingPolicies.DoNotThrow, YAXExceptionTypes.Warning, YAXSerializationOptions.SerializeNullObjects);
+            string got = serializer.Serialize(FormattingExample.GetSampleInstance());
+            Assert.That(got, Is.EqualTo(result));
+        }
+
+        [Test]
+        public void PathsExampleTest()
+        {
+            const string result =
+@"<!-- This example demonstrates how not to use -->
+<!-- white spaces as separators while serializing -->
+<!-- collection classes serially -->
+<PathsExample>
+  <Paths>C:\SomeFile.txt;C:\SomeFolder\SomeFile.txt;C:\Some Folder With Space Such As\Program Files</Paths>
+</PathsExample>";
+            var serializer = new YAXSerializer(typeof(PathsExample), YAXExceptionHandlingPolicies.DoNotThrow, YAXExceptionTypes.Warning, YAXSerializationOptions.SerializeNullObjects);
+            string got = serializer.Serialize(PathsExample.GetSampleInstance());
+            Assert.That(got, Is.EqualTo(result));
+        }
+
+        [Test]
+        public void MoreComplexExampleTest()
+        {
+            const string result =
+@"<!-- This example tries to show almost all features of YAXLib which were not shown before. -->
+<!-- FamousPoints - shows a dictionary with a non-primitive value member. -->
+<!-- IntEnumerable - shows serializing properties of type IEnumerable<> -->
+<!-- Students - shows the usage of YAXNotCollection attribute -->
+<MoreComplexExample xmlns:yaxlib=""http://www.sinairv.com/yaxlib/"">
+  <FamousPoints>
+    <PointInfo PName=""Center"">
+      <ThePoint X=""0"" Y=""0"" />
+    </PointInfo>
+    <PointInfo PName=""Q1"">
+      <ThePoint X=""1"" Y=""1"" />
+    </PointInfo>
+    <PointInfo PName=""Q2"">
+      <ThePoint X=""-1"" Y=""1"" />
+    </PointInfo>
+  </FamousPoints>
+  <IntEnumerable yaxlib:realtype=""System.Collections.Generic.List`1[[System.Int32, mscorlib, Version=2.0.0.0, Culture=neutral, PublicKeyToken=b77a5c561934e089]]"">
+    <Int32>1</Int32>
+    <Int32>3</Int32>
+    <Int32>5</Int32>
+    <Int32>7</Int32>
+  </IntEnumerable>
+  <Students>
+    <Count>3</Count>
+    <Names>
+      <String>Ali</String>
+      <String>Dave</String>
+      <String>John</String>
+    </Names>
+    <Families>
+      <String>Alavi</String>
+      <String>Black</String>
+      <String>Doe</String>
+    </Families>
+  </Students>
+</MoreComplexExample>";
+            var serializer = new YAXSerializer(typeof(MoreComplexExample), YAXExceptionHandlingPolicies.DoNotThrow, YAXExceptionTypes.Warning, YAXSerializationOptions.SerializeNullObjects);
+            string got = serializer.Serialize(MoreComplexExample.GetSampleInstance());
+            Assert.That(got, Is.EqualTo(result));
+        }
+
+        [Test]
+        public void NestedDicSampleTest()
+        {
+            const string result =
+@"<!-- This example demonstrates usage of recursive collection serialization -->
+<!-- and deserialization. In this case a Dictionary whose Key, or Value is -->
+<!-- another dictionary or collection has been used. -->
+<NestedDicSample>
+  <SomeDic>
+    <KeyValuePairOfDictionaryOfDoubleDictionaryOfInt32Int32DictionaryOfDictionaryOfStringStringListOfDouble>
+      <Key>
+        <KeyValuePairOfDoubleDictionaryOfInt32Int32>
+          <Key>0.99999</Key>
+          <Value>
+            <KeyValuePairOfInt32Int32>
+              <Key>1</Key>
+              <Value>1</Value>
+            </KeyValuePairOfInt32Int32>
+            <KeyValuePairOfInt32Int32>
+              <Key>2</Key>
+              <Value>2</Value>
+            </KeyValuePairOfInt32Int32>
+            <KeyValuePairOfInt32Int32>
+              <Key>3</Key>
+              <Value>3</Value>
+            </KeyValuePairOfInt32Int32>
+            <KeyValuePairOfInt32Int32>
+              <Key>4</Key>
+              <Value>4</Value>
+            </KeyValuePairOfInt32Int32>
+          </Value>
+        </KeyValuePairOfDoubleDictionaryOfInt32Int32>
+        <KeyValuePairOfDoubleDictionaryOfInt32Int32>
+          <Key>3.14</Key>
+          <Value>
+            <KeyValuePairOfInt32Int32>
+              <Key>9</Key>
+              <Value>1</Value>
+            </KeyValuePairOfInt32Int32>
+            <KeyValuePairOfInt32Int32>
+              <Key>8</Key>
+              <Value>2</Value>
+            </KeyValuePairOfInt32Int32>
+          </Value>
+        </KeyValuePairOfDoubleDictionaryOfInt32Int32>
+      </Key>
+      <Value>
+        <KeyValuePairOfDictionaryOfStringStringListOfDouble>
+          <Key>
+            <KeyValuePairOfStringString>
+              <Key>Test</Key>
+              <Value>123</Value>
+            </KeyValuePairOfStringString>
+            <KeyValuePairOfStringString>
+              <Key>Test2</Key>
+              <Value>456</Value>
+            </KeyValuePairOfStringString>
+          </Key>
+          <Value>
+            <Double>0.98767</Double>
+            <Double>232</Double>
+            <Double>13.124</Double>
+          </Value>
+        </KeyValuePairOfDictionaryOfStringStringListOfDouble>
+        <KeyValuePairOfDictionaryOfStringStringListOfDouble>
+          <Key>
+            <KeyValuePairOfStringString>
+              <Key>Num1</Key>
+              <Value>123</Value>
+            </KeyValuePairOfStringString>
+            <KeyValuePairOfStringString>
+              <Key>Num2</Key>
+              <Value>456</Value>
+            </KeyValuePairOfStringString>
+          </Key>
+          <Value>
+            <Double>9.8767</Double>
+            <Double>23.2</Double>
+            <Double>1.34</Double>
+          </Value>
+        </KeyValuePairOfDictionaryOfStringStringListOfDouble>
+      </Value>
+    </KeyValuePairOfDictionaryOfDoubleDictionaryOfInt32Int32DictionaryOfDictionaryOfStringStringListOfDouble>
+  </SomeDic>
+</NestedDicSample>";
+            var serializer = new YAXSerializer(typeof(NestedDicSample), YAXExceptionHandlingPolicies.DoNotThrow, YAXExceptionTypes.Warning, YAXSerializationOptions.SerializeNullObjects);
+            string got = serializer.Serialize(NestedDicSample.GetSampleInstance());
+            Assert.That(got, Is.EqualTo(result));
+        }
+
+        [Test]
+        public void GuidDemoTest()
+        {
+            Guid g1 = Guid.NewGuid();
+            Guid g2 = Guid.NewGuid();
+            Guid g3 = Guid.NewGuid();
+            Guid g4 = Guid.NewGuid();
+
+            string result = String.Format(
+@"<!-- This example shows serialization and deserialization of GUID obejcts -->
+<GUIDTest>
+  <StandaloneGuid>{3}</StandaloneGuid>
+  <SomeDic>
+    <KeyValuePairOfGuidInt32>
+      <Key>{0}</Key>
+      <Value>1</Value>
+    </KeyValuePairOfGuidInt32>
+    <KeyValuePairOfGuidInt32>
+      <Key>{1}</Key>
+      <Value>2</Value>
+    </KeyValuePairOfGuidInt32>
+    <KeyValuePairOfGuidInt32>
+      <Key>{2}</Key>
+      <Value>3</Value>
+    </KeyValuePairOfGuidInt32>
+  </SomeDic>
+</GUIDTest>", g1.ToString(), g2.ToString(), g3.ToString(), g4.ToString());
+            var serializer = new YAXSerializer(typeof(GUIDTest), YAXExceptionHandlingPolicies.DoNotThrow, YAXExceptionTypes.Warning, YAXSerializationOptions.SerializeNullObjects);
+            string got = serializer.Serialize(GUIDTest.GetSampleInstance(g1,g2,g3,g4));
+            Assert.That(got, Is.EqualTo(result));
+        }
+
+        [Test]
+        public void NullableTest()
+        {
+            const string result =
+@"<!-- This exmaple shows the usage of nullable fields -->
+<NullableClass>
+  <Title>Inside C#</Title>
+  <PublishYear>2002</PublishYear>
+  <PurchaseYear />
+</NullableClass>";
+            var serializer = new YAXSerializer(typeof(NullableClass), YAXExceptionHandlingPolicies.DoNotThrow, YAXExceptionTypes.Warning, YAXSerializationOptions.SerializeNullObjects);
+            string got = serializer.Serialize(NullableClass.GetSampleInstance());
+            Assert.That(got, Is.EqualTo(result));
+        }
+
+        [Test]
+        public void NullableSample2Test()
+        {
+            const string result =
+@"<!-- This example shows how nullable fields -->
+<!-- may not be serialized in their expected location -->
+<NullableSample2>
+  <Number>10</Number>
+  <DateTime>1980-04-11T13:37:1.2345678Z</DateTime>
+  <Decimal>1234.56789</Decimal>
+  <Boolean>true</Boolean>
+</NullableSample2>";
+            var serializer = new YAXSerializer(typeof(NullableSample2), YAXExceptionHandlingPolicies.DoNotThrow, YAXExceptionTypes.Warning, YAXSerializationOptions.SerializeNullObjects);
+            string got = serializer.Serialize(NullableSample2.GetSampleInstance());
+
+            Console.WriteLine(got);
+            Assert.That(got, Is.EqualTo(result));
+        }
+
+
+        [Test]
+        public void ListHolderClassTest()
+        {
+            const string result =
+@"<ListHolderClass>
+  <ListOfStrings>
+    <String>Hi</String>
+    <String>Hello</String>
+  </ListOfStrings>
+</ListHolderClass>";
+            var serializer = new YAXSerializer(typeof(ListHolderClass), YAXExceptionHandlingPolicies.DoNotThrow, YAXExceptionTypes.Warning, YAXSerializationOptions.SerializeNullObjects);
+            string got = serializer.Serialize(ListHolderClass.GetSampleInstance());
+            Assert.That(got, Is.EqualTo(result));
+        }
+
+        [Test]
+        public void StandaloneListTest()
+        {
+            const string result =
+@"<ListOfString>
+  <String>Hi</String>
+  <String>Hello</String>
+</ListOfString>";
+            var serializer = new YAXSerializer(ListHolderClass.GetSampleInstance().ListOfStrings.GetType(), YAXExceptionHandlingPolicies.DoNotThrow, YAXExceptionTypes.Warning, YAXSerializationOptions.SerializeNullObjects);
+            string got = serializer.Serialize(ListHolderClass.GetSampleInstance().ListOfStrings);
+            Assert.That(got, Is.EqualTo(result));
+        }
+
+        [Test]
+        public void NamesExampleTest()
+        {
+            const string result =
+@"<NamesExample>
+  <FirstName>Li</FirstName>
+  <Persons>
+    <PersonInfo>
+      <FirstName>Li</FirstName>
+      <LastName />
+    </PersonInfo>
+    <PersonInfo>
+      <FirstName>Hu</FirstName>
+      <LastName>Hu</LastName>
+    </PersonInfo>
+  </Persons>
+</NamesExample>";
+            var serializer = new YAXSerializer(typeof(NamesExample), YAXExceptionHandlingPolicies.DoNotThrow, YAXExceptionTypes.Warning, YAXSerializationOptions.SerializeNullObjects);
+            string got = serializer.Serialize(NamesExample.GetSampleInstance());
+            Assert.That(got, Is.EqualTo(result));
+        }
+
+        [Test]
+        public void RequestTest()
+        {
+            const string result =
+@"<Pricing id=""123"">
+  <version major=""1"" minor=""0"" />
+  <input>
+    <value_date>2010-10-5</value_date>
+    <storage_date>2010-10-5</storage_date>
+    <user>me</user>
+    <skylab_config>
+      <SomeString>someconf</SomeString>
+      <job>test</job>
+    </skylab_config>
+  </input>
+</Pricing>";
+            var serializer = new YAXSerializer(typeof(Request), YAXExceptionHandlingPolicies.DoNotThrow, YAXExceptionTypes.Warning, YAXSerializationOptions.SerializeNullObjects);
+            string got = serializer.Serialize(Request.GetSampleInstance());
+            Assert.That(got, Is.EqualTo(result));
+        }
+
+        [Test]
+        public void AudioSampleTest()
+        {
+            const string result =
+@"<AudioSample>
+  <Audio FileName=""filesname.jpg"">base64</Audio>
+  <Image FileName=""filesname.jpg"">base64</Image>
+</AudioSample>";
+            var serializer = new YAXSerializer(typeof(AudioSample), YAXExceptionHandlingPolicies.DoNotThrow, YAXExceptionTypes.Warning, YAXSerializationOptions.SerializeNullObjects);
+            string got = serializer.Serialize(AudioSample.GetSampleInstance());
+            Assert.That(got, Is.EqualTo(result));
+        }
+
+        [Test]
+        public void TimeSpanTest()
+        {
+            const string result =
+@"<!-- This example shows serialization and deserialization of TimeSpan obejcts -->
+<TimeSpanSample>
+  <TheTimeSpan>2.03:45:02.3000000</TheTimeSpan>
+  <AnotherTimeSpan>2.03:45:02.3000000</AnotherTimeSpan>
+  <DicTimeSpans>
+    <KeyValuePairOfTimeSpanInt32>
+      <Key>2.03:45:02.3000000</Key>
+      <Value>1</Value>
+    </KeyValuePairOfTimeSpanInt32>
+    <KeyValuePairOfTimeSpanInt32>
+      <Key>3.01:40:01.2000000</Key>
+      <Value>2</Value>
+    </KeyValuePairOfTimeSpanInt32>
+  </DicTimeSpans>
+</TimeSpanSample>";
+            var serializer = new YAXSerializer(typeof(TimeSpanSample), YAXExceptionHandlingPolicies.DoNotThrow, YAXExceptionTypes.Warning, YAXSerializationOptions.SerializeNullObjects);
+            string got = serializer.Serialize(TimeSpanSample.GetSampleInstance());
+            Assert.That(got, Is.EqualTo(result));
+        }
+
+
+        [Test]
+        public void FieldSerializationSampleTest()
+        {
+            const string result =
+@"<!-- This example shows how to choose the fields to be serialized -->
+<FieldSerializationExample>
+  <SomePrivateStringProperty>Hi</SomePrivateStringProperty>
+  <m_someInt>8</m_someInt>
+  <m_someDouble>3.14</m_someDouble>
+</FieldSerializationExample>";
+            var serializer = new YAXSerializer(typeof(FieldSerializationExample), YAXExceptionHandlingPolicies.DoNotThrow, YAXExceptionTypes.Warning, YAXSerializationOptions.SerializeNullObjects);
+            string got = serializer.Serialize(FieldSerializationExample.GetSampleInstance());
+            Assert.That(got, Is.EqualTo(result));
+        }
+
+        [Test]
+        public void MoreComplexBookTest()
+        {
+            const string result =
+@"<!-- This example shows how to provide serialization address -->
+<!-- for elements and attributes. Theses addresses resemble those used -->
+<!-- in known file-systems -->
+<MoreComplexBook>
+  <SomeTag>
+    <SomeOtherTag>
+      <AndSo Title=""Inside C#"">
+        <Author>Tom Archer &amp; Andrew Whitechapel</Author>
+      </AndSo>
+    </SomeOtherTag>
+  </SomeTag>
+  <PublishYear>2002</PublishYear>
+  <Price>30.5</Price>
+</MoreComplexBook>";
+            var serializer = new YAXSerializer(typeof(MoreComplexBook), YAXExceptionHandlingPolicies.DoNotThrow, YAXExceptionTypes.Warning, YAXSerializationOptions.SerializeNullObjects);
+            string got = serializer.Serialize(MoreComplexBook.GetSampleInstance());
+            Assert.That(got, Is.EqualTo(result));
+        }
+
+        [Test]
+        public void MoreComplexBookTwoTest()
+        {
+            const string result =
+@"<!-- This class shows how members of nested objects -->
+<!-- can be serialized in their parents using serialization -->
+<!-- addresses including "".."" -->
+<MoreComplexBook2 Author_s_Name=""Tom Archer"">
+  <Title>Inside C#</Title>
+  <Something>
+    <Or>
+      <Another>
+        <Author_s_Age>30</Author_s_Age>
+      </Another>
+    </Or>
+  </Something>
+  <PublishYear>2002</PublishYear>
+  <Price>30.5</Price>
+</MoreComplexBook2>";
+            var serializer = new YAXSerializer(typeof(MoreComplexBook2), YAXExceptionHandlingPolicies.DoNotThrow, YAXExceptionTypes.Warning, YAXSerializationOptions.SerializeNullObjects);
+            string got = serializer.Serialize(MoreComplexBook2.GetSampleInstance());
+            Assert.That(got, Is.EqualTo(result));
+        }
+
+        [Test]
+        public void MoreComplexBookThreeTest()
+        {
+            const string result =
+@"<!-- This example shows how to serialize collection objects while -->
+<!-- not serializing the element for their enclosing collection itself -->
+<MoreComplexBook3>
+  <Title>Inside C#</Title>
+  <!-- Comment for author -->
+  <PublishYear AuthorName=""Tom Archer"">2002</PublishYear>
+  <AuthorAge>30</AuthorAge>
+  <Price>30.5</Price>
+  <Editor>Mark Twain</Editor>
+  <Editor>Timothy Jones</Editor>
+  <Editor>Oliver Twist</Editor>
+</MoreComplexBook3>";
+            var serializer = new YAXSerializer(typeof(MoreComplexBook3), YAXExceptionHandlingPolicies.DoNotThrow, YAXExceptionTypes.Warning, YAXSerializationOptions.SerializeNullObjects);
+            string got = serializer.Serialize(MoreComplexBook3.GetSampleInstance());
+            Assert.That(got, Is.EqualTo(result));
+        }
+
+        [Test]
+        public void WarehouseWithDictionaryNoContainerTest()
+        {
+            const string result =
+@"<!-- This example shows how dictionary objects can be serialized without -->
+<!-- their enclosing element -->
+<WarehouseWithDictionaryNoContainer Name=""Foo Warehousing Ltd."">
+  <SiteInfo address=""No. 10, Some Ave., Some City, Some Country"">
+    <SurfaceArea>120000.5</SurfaceArea>
+  </SiteInfo>
+  <StoreableItems>Item3, Item6, Item9, Item12</StoreableItems>
+  <ItemInfo Item=""Item3"" Count=""10"" />
+  <ItemInfo Item=""Item6"" Count=""120"" />
+  <ItemInfo Item=""Item9"" Count=""600"" />
+  <ItemInfo Item=""Item12"" Count=""25"" />
+</WarehouseWithDictionaryNoContainer>";
+            var serializer = new YAXSerializer(typeof(WarehouseWithDictionaryNoContainer), YAXExceptionHandlingPolicies.DoNotThrow, YAXExceptionTypes.Warning, YAXSerializationOptions.SerializeNullObjects);
+            string got = serializer.Serialize(WarehouseWithDictionaryNoContainer.GetSampleInstance());
+            Assert.That(got, Is.EqualTo(result));
+        }
+
+        [Test]
+        public void WarehouseWithCommentsTest()
+        {
+            const string result =
+@"<WarehouseWithComments>
+  <foo>
+    <bar>
+      <one>
+        <two>
+          <!-- Comment for name -->
+          <Name>Foo Warehousing Ltd.</Name>
+        </two>
+        <!-- Comment for OwnerName -->
+        <OwnerName>John Doe</OwnerName>
+      </one>
+    </bar>
+  </foo>
+  <SiteInfo address=""No. 10, Some Ave., Some City, Some Country"">
+    <SurfaceArea>120000.5</SurfaceArea>
+  </SiteInfo>
+  <StoreableItems>Item3, Item6, Item9, Item12</StoreableItems>
+  <!-- This dictionary is serilaized without container -->
+  <ItemInfo Item=""Item3"" Count=""10"" />
+  <ItemInfo Item=""Item6"" Count=""120"" />
+  <ItemInfo Item=""Item9"" Count=""600"" />
+  <ItemInfo Item=""Item12"" Count=""25"" />
+</WarehouseWithComments>";
+            var serializer = new YAXSerializer(typeof(WarehouseWithComments), YAXExceptionHandlingPolicies.DoNotThrow, YAXExceptionTypes.Warning, YAXSerializationOptions.SerializeNullObjects);
+            string got = serializer.Serialize(WarehouseWithComments.GetSampleInstance());
+            Assert.That(got, Is.EqualTo(result));
+        }
+
+        [Test]
+        public void EnumsSampleTest()
+        {
+            const string result =
+@"<!-- This example shows how to define aliases for enum members -->
+<EnumsSample OneInstance=""Spring, Summer"">
+  <TheSeasonSerially>Spring;Summer;Autumn or fall;Winter</TheSeasonSerially>
+  <TheSeasonRecursive>
+    <Seasons>Spring</Seasons>
+    <Seasons>Summer</Seasons>
+    <Seasons>Autumn or fall</Seasons>
+    <Seasons>Winter</Seasons>
+  </TheSeasonRecursive>
+  <DicSeasonToInt>
+    <KeyValuePairOfSeasonsInt32>
+      <Key>Spring</Key>
+      <Value>1</Value>
+    </KeyValuePairOfSeasonsInt32>
+    <KeyValuePairOfSeasonsInt32>
+      <Key>Summer</Key>
+      <Value>2</Value>
+    </KeyValuePairOfSeasonsInt32>
+    <KeyValuePairOfSeasonsInt32>
+      <Key>Autumn or fall</Key>
+      <Value>3</Value>
+    </KeyValuePairOfSeasonsInt32>
+    <KeyValuePairOfSeasonsInt32>
+      <Key>Winter</Key>
+      <Value>4</Value>
+    </KeyValuePairOfSeasonsInt32>
+  </DicSeasonToInt>
+  <DicIntToSeason>
+    <KeyValuePairOfInt32Seasons>
+      <Key>1</Key>
+      <Value>Spring</Value>
+    </KeyValuePairOfInt32Seasons>
+    <KeyValuePairOfInt32Seasons>
+      <Key>2</Key>
+      <Value>Spring, Summer</Value>
+    </KeyValuePairOfInt32Seasons>
+    <KeyValuePairOfInt32Seasons>
+      <Key>3</Key>
+      <Value>Autumn or fall</Value>
+    </KeyValuePairOfInt32Seasons>
+    <KeyValuePairOfInt32Seasons>
+      <Key>4</Key>
+      <Value>Winter</Value>
+    </KeyValuePairOfInt32Seasons>
+  </DicIntToSeason>
+</EnumsSample>";
+            var serializer = new YAXSerializer(typeof(EnumsSample), YAXExceptionHandlingPolicies.DoNotThrow, YAXExceptionTypes.Warning, YAXSerializationOptions.SerializeNullObjects);
+            string got = serializer.Serialize(EnumsSample.GetSampleInstance());
+            Assert.That(got, Is.EqualTo(result));
+        }
+
+        [Test]
+        public void MultiDimArraySampleTest()
+        {
+            const string result =
+@"<!-- This example shows serialization of multi-dimensional, -->
+<!-- and jagged arrays -->
+<MultiDimArraySample xmlns:yaxlib=""http://www.sinairv.com/yaxlib/"">
+  <IntArray yaxlib:dims=""2,3"">
+    <Int32>1</Int32>
+    <Int32>2</Int32>
+    <Int32>3</Int32>
+    <Int32>2</Int32>
+    <Int32>3</Int32>
+    <Int32>4</Int32>
+  </IntArray>
+  <DoubleArray yaxlib:dims=""2,3,3"">
+    <Double>2</Double>
+    <Double>0.666666666666667</Double>
+    <Double>0.4</Double>
+    <Double>2</Double>
+    <Double>0.666666666666667</Double>
+    <Double>0.4</Double>
+    <Double>2</Double>
+    <Double>0.666666666666667</Double>
+    <Double>0.4</Double>
+    <Double>2</Double>
+    <Double>0.666666666666667</Double>
+    <Double>0.4</Double>
+    <Double>4</Double>
+    <Double>1.33333333333333</Double>
+    <Double>0.8</Double>
+    <Double>6</Double>
+    <Double>2</Double>
+    <Double>1.2</Double>
+  </DoubleArray>
+  <JaggedArray>
+    <Array1OfInt32>
+      <Int32>1</Int32>
+      <Int32>2</Int32>
+    </Array1OfInt32>
+    <Array1OfInt32>
+      <Int32>1</Int32>
+      <Int32>2</Int32>
+      <Int32>3</Int32>
+      <Int32>4</Int32>
+    </Array1OfInt32>
+    <Array1OfInt32>
+      <Int32>1</Int32>
+      <Int32>2</Int32>
+      <Int32>3</Int32>
+      <Int32>4</Int32>
+      <Int32>5</Int32>
+      <Int32>6</Int32>
+    </Array1OfInt32>
+  </JaggedArray>
+  <!-- The containing element should not disappear because of the dims attribute -->
+  <IntArrayNoContainingElems yaxlib:dims=""2,3"">
+    <Int32>1</Int32>
+    <Int32>2</Int32>
+    <Int32>3</Int32>
+    <Int32>2</Int32>
+    <Int32>3</Int32>
+    <Int32>4</Int32>
+  </IntArrayNoContainingElems>
+  <!-- This element should not be serialized serially because each element is not of basic type -->
+  <JaggedNotSerially>
+    <Array1OfInt32>
+      <Int32>1</Int32>
+      <Int32>2</Int32>
+    </Array1OfInt32>
+    <Array1OfInt32>
+      <Int32>1</Int32>
+      <Int32>2</Int32>
+      <Int32>3</Int32>
+      <Int32>4</Int32>
+    </Array1OfInt32>
+    <Array1OfInt32>
+      <Int32>1</Int32>
+      <Int32>2</Int32>
+      <Int32>3</Int32>
+      <Int32>4</Int32>
+      <Int32>5</Int32>
+      <Int32>6</Int32>
+    </Array1OfInt32>
+  </JaggedNotSerially>
+</MultiDimArraySample>";
+            var serializer = new YAXSerializer(typeof(MultiDimArraySample), YAXExceptionHandlingPolicies.DoNotThrow, YAXExceptionTypes.Warning, YAXSerializationOptions.SerializeNullObjects);
+            string got = serializer.Serialize(MultiDimArraySample.GetSampleInstance());
+            Assert.That(got, Is.EqualTo(result));
+        }
+
+        [Test]
+        public void AnotherArraySampleTest()
+        {
+            const string result =
+@"<!-- This example shows usage of jagged multi-dimensional arrays -->
+<AnotherArraySample xmlns:yaxlib=""http://www.sinairv.com/yaxlib/"">
+  <Array1>
+    <Array2OfInt32 yaxlib:dims=""2,3"">
+      <Int32>1</Int32>
+      <Int32>1</Int32>
+      <Int32>1</Int32>
+      <Int32>1</Int32>
+      <Int32>2</Int32>
+      <Int32>3</Int32>
+    </Array2OfInt32>
+    <Array2OfInt32 yaxlib:dims=""3,2"">
+      <Int32>3</Int32>
+      <Int32>3</Int32>
+      <Int32>3</Int32>
+      <Int32>4</Int32>
+      <Int32>3</Int32>
+      <Int32>5</Int32>
+    </Array2OfInt32>
+  </Array1>
+</AnotherArraySample>";
+            var serializer = new YAXSerializer(typeof(AnotherArraySample), YAXExceptionHandlingPolicies.DoNotThrow, YAXExceptionTypes.Warning, YAXSerializationOptions.SerializeNullObjects);
+            string got = serializer.Serialize(AnotherArraySample.GetSampleInstance());
+            Assert.That(got, Is.EqualTo(result));
+        }
+
+
+        [Test]
+        public void CollectionOfInterfacesSampleTest()
+        {
+            const string result =
+@"<!-- This example shows serialization and deserialization of -->
+<!-- objects through a reference to their base class or interface -->
+<CollectionOfInterfacesSample xmlns:yaxlib=""http://www.sinairv.com/yaxlib/"">
+  <SingleRef yaxlib:realtype=""YAXLibTests.SampleClasses.Class2"">
+    <IntInInterface>22</IntInInterface>
+    <StringInClass2>SingleRef</StringInClass2>
+  </SingleRef>
+  <ListOfSamples>
+    <Class1 yaxlib:realtype=""YAXLibTests.SampleClasses.Class1"">
+      <IntInInterface>1</IntInInterface>
+      <DoubleInClass1>1</DoubleInClass1>
+    </Class1>
+    <Class2 yaxlib:realtype=""YAXLibTests.SampleClasses.Class2"">
+      <IntInInterface>2</IntInInterface>
+      <StringInClass2>Class2</StringInClass2>
+    </Class2>
+    <Class3_1 yaxlib:realtype=""YAXLibTests.SampleClasses.Class3_1"">
+      <StringInClass3_1>Class3_1</StringInClass3_1>
+      <IntInInterface>3</IntInInterface>
+      <DoubleInClass1>3</DoubleInClass1>
+    </Class3_1>
+  </ListOfSamples>
+  <DictSample2Int>
+    <KeyValuePairOfISampleInt32>
+      <Key yaxlib:realtype=""YAXLibTests.SampleClasses.Class1"">
+        <IntInInterface>1</IntInInterface>
+        <DoubleInClass1>1</DoubleInClass1>
+      </Key>
+      <Value>1</Value>
+    </KeyValuePairOfISampleInt32>
+    <KeyValuePairOfISampleInt32>
+      <Key yaxlib:realtype=""YAXLibTests.SampleClasses.Class2"">
+        <IntInInterface>2</IntInInterface>
+        <StringInClass2>Class2</StringInClass2>
+      </Key>
+      <Value>2</Value>
+    </KeyValuePairOfISampleInt32>
+    <KeyValuePairOfISampleInt32>
+      <Key yaxlib:realtype=""YAXLibTests.SampleClasses.Class3_1"">
+        <StringInClass3_1>Class3_1</StringInClass3_1>
+        <IntInInterface>3</IntInInterface>
+        <DoubleInClass1>3</DoubleInClass1>
+      </Key>
+      <Value>3</Value>
+    </KeyValuePairOfISampleInt32>
+  </DictSample2Int>
+  <DictInt2Sample>
+    <KeyValuePairOfInt32ISample>
+      <Key>1</Key>
+      <Value yaxlib:realtype=""YAXLibTests.SampleClasses.Class1"">
+        <IntInInterface>1</IntInInterface>
+        <DoubleInClass1>1</DoubleInClass1>
+      </Value>
+    </KeyValuePairOfInt32ISample>
+    <KeyValuePairOfInt32ISample>
+      <Key>2</Key>
+      <Value yaxlib:realtype=""YAXLibTests.SampleClasses.Class2"">
+        <IntInInterface>2</IntInInterface>
+        <StringInClass2>Class2</StringInClass2>
+      </Value>
+    </KeyValuePairOfInt32ISample>
+    <KeyValuePairOfInt32ISample>
+      <Key>3</Key>
+      <Value yaxlib:realtype=""YAXLibTests.SampleClasses.Class3_1"">
+        <StringInClass3_1>Class3_1</StringInClass3_1>
+        <IntInInterface>3</IntInInterface>
+        <DoubleInClass1>3</DoubleInClass1>
+      </Value>
+    </KeyValuePairOfInt32ISample>
+  </DictInt2Sample>
+</CollectionOfInterfacesSample>";
+            var serializer = new YAXSerializer(typeof(CollectionOfInterfacesSample), YAXExceptionHandlingPolicies.DoNotThrow, YAXExceptionTypes.Warning, YAXSerializationOptions.SerializeNullObjects);
+            string got = serializer.Serialize(CollectionOfInterfacesSample.GetSampleInstance());
+            Assert.That(got, Is.EqualTo(result));
+        }
+
+        [Test]
+        public void MultipleCommentsTestTest()
+        {
+            const string result =
+@"<!-- How multi-line comments are serialized as multiple XML comments -->
+<MultipleCommentsTest>
+  <!-- Using @ quoted style -->
+  <!-- comments for multiline comments -->
+  <Dummy>0</Dummy>
+  <!-- Comment 1 for member -->
+  <!-- Comment 2 for member -->
+  <SomeInt>10</SomeInt>
+</MultipleCommentsTest>";
+            var serializer = new YAXSerializer(typeof(MultipleCommentsTest), YAXExceptionHandlingPolicies.DoNotThrow, YAXExceptionTypes.Warning, YAXSerializationOptions.SerializeNullObjects);
+            string got = serializer.Serialize(MultipleCommentsTest.GetSampleInstance());
+            Assert.That(got, Is.EqualTo(result));
+        }
+
+        [Test]
+        public void InterfaceMatchingSampleTest()
+        {
+            const string result =
+@"<!-- This example shows serialization and deserialization of objects -->
+<!-- through a reference to their base class or interface while used in -->
+<!-- collection classes -->
+<InterfaceMatchingSample SomeNumber=""10"">
+  <ListOfSamples>2 4 8</ListOfSamples>
+  <DictNullable2Int>
+    <KeyValuePairOfNullableOfDoubleInt32 Key=""1"" Value=""1"" />
+    <KeyValuePairOfNullableOfDoubleInt32 Key=""2"" Value=""2"" />
+    <KeyValuePairOfNullableOfDoubleInt32 Key=""3"" Value=""3"" />
+  </DictNullable2Int>
+  <DictInt2Nullable>
+    <KeyValuePairOfInt32NullableOfDouble Key=""1"" Value=""1"" />
+    <KeyValuePairOfInt32NullableOfDouble Key=""2"" Value=""2"" />
+    <KeyValuePairOfInt32NullableOfDouble Key=""3"" Value="""" />
+  </DictInt2Nullable>
+</InterfaceMatchingSample>";
+            var serializer = new YAXSerializer(typeof(InterfaceMatchingSample), YAXExceptionHandlingPolicies.DoNotThrow, YAXExceptionTypes.Warning, YAXSerializationOptions.SerializeNullObjects);
+            string got = serializer.Serialize(InterfaceMatchingSample.GetSampleInstance());
+            Assert.That(got, Is.EqualTo(result));
+        }
+
+        [Test]
+        public void NonGenericCollectionsSampleTest()
+        {
+            const string result =
+@"<!-- This sample demonstrates serialization of non-generic collection classes -->
+<NonGenericCollectionsSample xmlns:yaxlib=""http://www.sinairv.com/yaxlib/"">
+  <ObjList Author_s_Name=""Charles"">
+    <Int32 yaxlib:realtype=""System.Int32"">1</Int32>
+    <Double yaxlib:realtype=""System.Double"">3</Double>
+    <String yaxlib:realtype=""System.String"">Hello</String>
+    <DateTime yaxlib:realtype=""System.DateTime"">03/04/2010 00:00:00</DateTime>
+    <Something>
+      <Or>
+        <Another>
+          <Author_s_Age>50</Author_s_Age>
+        </Another>
+      </Or>
+    </Something>
+    <Author yaxlib:realtype=""YAXLibTests.SampleClasses.Author"" />
+  </ObjList>
+  <TheArrayList Author_s_Name=""Steve"">
+    <Int32 yaxlib:realtype=""System.Int32"">2</Int32>
+    <Double yaxlib:realtype=""System.Double"">8.5</Double>
+    <String yaxlib:realtype=""System.String"">Hi</String>
+    <Something>
+      <Or>
+        <Another>
+          <Author_s_Age>30</Author_s_Age>
+        </Another>
+      </Or>
+    </Something>
+    <Author yaxlib:realtype=""YAXLibTests.SampleClasses.Author"" />
+  </TheArrayList>
+  <TheHashtable>
+{0}
+{1}
+  </TheHashtable>
+  <TheQueue>
+    <Int32 yaxlib:realtype=""System.Int32"">10</Int32>
+    <Int32 yaxlib:realtype=""System.Int32"">20</Int32>
+    <Int32 yaxlib:realtype=""System.Int32"">30</Int32>
+  </TheQueue>
+  <TheStack>
+    <Int32 yaxlib:realtype=""System.Int32"">300</Int32>
+    <Int32 yaxlib:realtype=""System.Int32"">200</Int32>
+    <Int32 yaxlib:realtype=""System.Int32"">100</Int32>
+  </TheStack>
+  <TheSortedList>
+    <DictionaryEntry yaxlib:realtype=""System.Collections.DictionaryEntry"">
+      <Key yaxlib:realtype=""System.Int32"">1</Key>
+      <Value yaxlib:realtype=""System.Int32"">2</Value>
+    </DictionaryEntry>
+    <DictionaryEntry yaxlib:realtype=""System.Collections.DictionaryEntry"">
+      <Key yaxlib:realtype=""System.Int32"">5</Key>
+      <Value yaxlib:realtype=""System.Int32"">7</Value>
+    </DictionaryEntry>
+    <DictionaryEntry yaxlib:realtype=""System.Collections.DictionaryEntry"">
+      <Key yaxlib:realtype=""System.Int32"">8</Key>
+      <Value yaxlib:realtype=""System.Int32"">2</Value>
+    </DictionaryEntry>
+  </TheSortedList>
+  <TheBitArray>
+    <Boolean yaxlib:realtype=""System.Boolean"">False</Boolean>
+    <Boolean yaxlib:realtype=""System.Boolean"">True</Boolean>
+    <Boolean yaxlib:realtype=""System.Boolean"">False</Boolean>
+    <Boolean yaxlib:realtype=""System.Boolean"">False</Boolean>
+    <Boolean yaxlib:realtype=""System.Boolean"">False</Boolean>
+    <Boolean yaxlib:realtype=""System.Boolean"">False</Boolean>
+    <Boolean yaxlib:realtype=""System.Boolean"">True</Boolean>
+    <Boolean yaxlib:realtype=""System.Boolean"">False</Boolean>
+    <Boolean yaxlib:realtype=""System.Boolean"">False</Boolean>
+    <Boolean yaxlib:realtype=""System.Boolean"">False</Boolean>
+  </TheBitArray>
+</NonGenericCollectionsSample>";
+
+            string part1 = @"    <DictionaryEntry yaxlib:realtype=""System.Collections.DictionaryEntry"">
+      <Key yaxlib:realtype=""System.DateTime"">02/01/2009 00:00:00</Key>
+      <Value yaxlib:realtype=""System.Int32"">7</Value>
+    </DictionaryEntry>";
+
+            string part2 = @"    <DictionaryEntry yaxlib:realtype=""System.Collections.DictionaryEntry"">
+      <Key yaxlib:realtype=""System.String"">Tom</Key>
+      <Value yaxlib:realtype=""System.String"">Sam</Value>
+    </DictionaryEntry>
+    <DictionaryEntry yaxlib:realtype=""System.Collections.DictionaryEntry"">
+      <Key yaxlib:realtype=""System.Double"">1</Key>
+      <Value yaxlib:realtype=""System.String"">Tim</Value>
+    </DictionaryEntry>";
+
+            string possibleResult1 = String.Format(result, part1, part2);
+            string possibleResult2 = String.Format(result, part2, part1);
+
+
+            var serializer = new YAXSerializer(typeof(NonGenericCollectionsSample), YAXExceptionHandlingPolicies.DoNotThrow, YAXExceptionTypes.Warning, YAXSerializationOptions.SerializeNullObjects);
+            string got = serializer.Serialize(NonGenericCollectionsSample.GetSampleInstance());
+            //result.ShouldEqualWithDiff(got, DiffStyle.Minimal);
+            bool result1Match = String.Equals(got, possibleResult1, StringComparison.Ordinal);
+            bool result2Match = String.Equals(got, possibleResult2, StringComparison.Ordinal);
+            Assert.That(result1Match || result2Match, Is.True);
+        }
+
+
+        [Test]
+        public void GenericCollectionsSampleTest()
+        {
+            const string result =
+@"<!-- This class provides an example of successful serialization/deserialization -->
+<!-- of collection objects in ""System.Collections.Generic"" namespaces -->
+<GenericCollectionsSample>
+  <TheStack>
+    <Int32>79</Int32>
+    <Int32>1</Int32>
+    <Int32>7</Int32>
+  </TheStack>
+  <TheSortedList>
+    <Item Key=""0.5"" Value=""Hello"" />
+    <Item Key=""1"" Value=""Hi"" />
+    <Item Key=""5"" Value=""How are you?"" />
+  </TheSortedList>
+  <TheSortedDictionary>
+    <Item Key=""1"" Value=""30"" />
+    <Item Key=""5"" Value=""2"" />
+    <Item Key=""10"" Value=""1"" />
+  </TheSortedDictionary>
+  <TheQueue>
+    <String>Hi</String>
+    <String>Hello</String>
+    <String>How are you?</String>
+  </TheQueue>
+  <TheHashSet>
+    <Int32>1</Int32>
+    <Int32>2</Int32>
+    <Int32>4</Int32>
+    <Int32>6</Int32>
+  </TheHashSet>
+  <TheLinkedList>
+    <Double>1</Double>
+    <Double>5</Double>
+    <Double>61</Double>
+  </TheLinkedList>
+</GenericCollectionsSample>";
+
+            var serializer = new YAXSerializer(typeof(GenericCollectionsSample), YAXExceptionHandlingPolicies.DoNotThrow, YAXExceptionTypes.Warning, YAXSerializationOptions.SerializeNullObjects);
+            string got = serializer.Serialize(GenericCollectionsSample.GetSampleInstance());
+            Assert.That(got, Is.EqualTo(result));
+        }
+
+        [Test] 
+        public void SerializingPathAndAliasTogetherTest()
+        {
+            const string result = 
+@"<PathAndAliasAssignmentSample>
+  <Title value=""Inside C#"" />
+  <Price value=""30.5"" />
+  <Publish year=""2002"" />
+  <Notes>
+    <Comments value=""SomeComment"" />
+  </Notes>
+  <Author name=""Tom Archer &amp; Andrew Whitechapel"" />
+</PathAndAliasAssignmentSample>";
+            var serializer = new YAXSerializer(typeof(PathAndAliasAssignmentSample), YAXExceptionHandlingPolicies.DoNotThrow, YAXExceptionTypes.Warning, YAXSerializationOptions.SerializeNullObjects);
+            string got = serializer.Serialize(PathAndAliasAssignmentSample.GetSampleInstance());
+            Assert.That(got, Is.EqualTo(result));
+        }
+
+        [Test]
+        public void CollectionSeriallyAsAttributeTest()
+        {
+            const string result =
+@"<CollectionSeriallyAsAttribute>
+  <Info names=""John Doe,Jane,Sina,Mike,Rich"" />
+  <TheCities>Tehran,Melbourne,New York,Paris</TheCities>
+  <Location>
+    <Countries>Iran,Australia,United States of America,France</Countries>
+  </Location>
+</CollectionSeriallyAsAttribute>";
+            var serializer = new YAXSerializer(typeof(CollectionSeriallyAsAttribute), YAXExceptionHandlingPolicies.DoNotThrow, YAXExceptionTypes.Warning, YAXSerializationOptions.SerializeNullObjects);
+            string got = serializer.Serialize(CollectionSeriallyAsAttribute.GetSampleInstance());
+            Assert.That(got, Is.EqualTo(result));
+        }
+
+
+        [Test]
+        public void SerializationOptionsSampleTest()
+        {
+            const string resultWithSerializeNullRefs =
+@"<SerializationOptionsSample>
+  <!-- Str2Null must NOT be serialized when it is null, even -->
+  <!-- if the serialization options of the serializer is changed -->
+  <ObjectWithOptionsSet>
+    <StrNotNull>SomeString</StrNotNull>
+    <SomeValueType>0</SomeValueType>
+  </ObjectWithOptionsSet>
+  <!-- Str2Null must be serialized when it is null, even -->
+  <!-- if the serialization options of the serializer is changed -->
+  <AnotherObjectWithOptionsSet>
+    <StrNotNull>Some other string</StrNotNull>
+    <StrNull />
+  </AnotherObjectWithOptionsSet>
+  <!-- serialization of Str2Null must obey the options set -->
+  <!-- in the serializer itself -->
+  <ObjectWithoutOptionsSet>
+    <StrNotNull>Another string</StrNotNull>
+    <StrNull />
+  </ObjectWithoutOptionsSet>
+</SerializationOptionsSample>";
+
+            var serializer = new YAXSerializer(typeof(SerializationOptionsSample), YAXExceptionHandlingPolicies.DoNotThrow, YAXExceptionTypes.Warning, YAXSerializationOptions.SerializeNullObjects);
+            string got = serializer.Serialize(SerializationOptionsSample.GetSampleInstance());
+            Assert.That(got, Is.EqualTo(resultWithSerializeNullRefs));
+
+            const string resultWithDontSerializeNullRefs =
+@"<SerializationOptionsSample>
+  <!-- Str2Null must NOT be serialized when it is null, even -->
+  <!-- if the serialization options of the serializer is changed -->
+  <ObjectWithOptionsSet>
+    <StrNotNull>SomeString</StrNotNull>
+    <SomeValueType>0</SomeValueType>
+  </ObjectWithOptionsSet>
+  <!-- Str2Null must be serialized when it is null, even -->
+  <!-- if the serialization options of the serializer is changed -->
+  <AnotherObjectWithOptionsSet>
+    <StrNotNull>Some other string</StrNotNull>
+    <StrNull />
+  </AnotherObjectWithOptionsSet>
+  <!-- serialization of Str2Null must obey the options set -->
+  <!-- in the serializer itself -->
+  <ObjectWithoutOptionsSet>
+    <StrNotNull>Another string</StrNotNull>
+  </ObjectWithoutOptionsSet>
+</SerializationOptionsSample>";
+
+            serializer = new YAXSerializer(typeof(SerializationOptionsSample), YAXExceptionHandlingPolicies.DoNotThrow, YAXExceptionTypes.Warning, YAXSerializationOptions.DontSerializeNullObjects);
+            got = serializer.Serialize(SerializationOptionsSample.GetSampleInstance());
+            Assert.That(got, Is.EqualTo(resultWithDontSerializeNullRefs));
+        }
+
+        [Test]
+        public void SerializeAClassContainingXElementItself()
+        {
+            var initialInstance = ClassContainingXElement.GetSampleInstance();
+            string initialInstanceString = initialInstance.ToString();
+
+            var ser = new YAXSerializer(typeof (ClassContainingXElement), YAXExceptionHandlingPolicies.DoNotThrow,
+                                        YAXExceptionTypes.Warning, YAXSerializationOptions.SerializeNullObjects);
+
+            var initialXmlSer = ser.Serialize(initialInstance);
+
+            var initialInstDes = ser.Deserialize(initialXmlSer) as ClassContainingXElement;
+            Assert.That(initialInstDes, Is.Not.Null);
+            var initialInstDesString = initialInstDes.ToString();
+
+            Assert.That(initialInstDesString, Is.EqualTo(initialInstanceString));
+
+            initialInstance.TheElement = null;
+            string nulledElementString = initialInstance.ToString();
+
+            string nulledElemXmlSer = ser.Serialize(initialInstance);
+
+            var nulledInstanceDeser = ser.Deserialize(nulledElemXmlSer);
+            Assert.That(nulledInstanceDeser.ToString(), Is.EqualTo(nulledElementString));
+        }
+
+        [Test]
+        public void SerializaitonOfPropertylessClasses()
+        {
+            const string result =
+@"<PropertylessClassesSample xmlns:yaxlib=""http://www.sinairv.com/yaxlib/"">
+  <ValuedDbNull>DBNull</ValuedDbNull>
+  <NullDbNull />
+  <ObjValuedDbNull yaxlib:realtype=""System.DBNull"">DBNull</ObjValuedDbNull>
+  <ObjNullDbNull />
+  <ValuedRandom />
+  <NullRandom />
+  <ObjValuedRandom yaxlib:realtype=""System.Random"" />
+  <ObjNullRandom />
+</PropertylessClassesSample>";
+            var serializer = new YAXSerializer(typeof(PropertylessClassesSample), YAXExceptionHandlingPolicies.DoNotThrow, YAXExceptionTypes.Warning, YAXSerializationOptions.SerializeNullObjects);
+            string got = serializer.Serialize(PropertylessClassesSample.GetSampleInstance());
+            Assert.That(got, Is.EqualTo(result));
+        }
+
+        [Test]
+        public void GuidsAsBasicTypeTest()
+        {
+            const string result =
+@"<GuidAsBasicType GuidAsAttr=""fed92f33-e351-47bd-9018-69c89928329e"">
+  <GuidAsElem>042ba99c-b679-4975-ac4d-2fe563a5dc3e</GuidAsElem>
+  <GuidArray>
+    <Guid>fed92f33-e351-47bd-9018-69c89928329e</Guid>
+    <Guid>042ba99c-b679-4975-ac4d-2fe563a5dc3e</Guid>
+    <Guid>82071c51-ea20-473b-a541-1ebdf8f158d3</Guid>
+    <Guid>81a3478b-5779-451a-b2aa-fbf69bb11424</Guid>
+    <Guid>d626ba2b-a095-4a34-a376-997e5628dfb9</Guid>
+  </GuidArray>
+  <GuidArraySerially>fed92f33-e351-47bd-9018-69c89928329e 042ba99c-b679-4975-ac4d-2fe563a5dc3e 82071c51-ea20-473b-a541-1ebdf8f158d3 81a3478b-5779-451a-b2aa-fbf69bb11424 d626ba2b-a095-4a34-a376-997e5628dfb9</GuidArraySerially>
+  <GuidsList>
+    <Guid>fed92f33-e351-47bd-9018-69c89928329e</Guid>
+    <Guid>042ba99c-b679-4975-ac4d-2fe563a5dc3e</Guid>
+    <Guid>82071c51-ea20-473b-a541-1ebdf8f158d3</Guid>
+    <Guid>81a3478b-5779-451a-b2aa-fbf69bb11424</Guid>
+    <Guid>d626ba2b-a095-4a34-a376-997e5628dfb9</Guid>
+  </GuidsList>
+  <DicKeyGuid>
+    <KeyValuePairOfGuidInt32>
+      <Key>fed92f33-e351-47bd-9018-69c89928329e</Key>
+      <Value>1</Value>
+    </KeyValuePairOfGuidInt32>
+    <KeyValuePairOfGuidInt32>
+      <Key>042ba99c-b679-4975-ac4d-2fe563a5dc3e</Key>
+      <Value>2</Value>
+    </KeyValuePairOfGuidInt32>
+    <KeyValuePairOfGuidInt32>
+      <Key>82071c51-ea20-473b-a541-1ebdf8f158d3</Key>
+      <Value>3</Value>
+    </KeyValuePairOfGuidInt32>
+  </DicKeyGuid>
+  <DicKeyAttrGuid>
+    <Pair TheGuid=""fed92f33-e351-47bd-9018-69c89928329e"">
+      <Value>1</Value>
+    </Pair>
+    <Pair TheGuid=""042ba99c-b679-4975-ac4d-2fe563a5dc3e"">
+      <Value>2</Value>
+    </Pair>
+    <Pair TheGuid=""82071c51-ea20-473b-a541-1ebdf8f158d3"">
+      <Value>3</Value>
+    </Pair>
+  </DicKeyAttrGuid>
+  <DicValueGuid>
+    <KeyValuePairOfInt32Guid>
+      <Key>1</Key>
+      <Value>fed92f33-e351-47bd-9018-69c89928329e</Value>
+    </KeyValuePairOfInt32Guid>
+    <KeyValuePairOfInt32Guid>
+      <Key>2</Key>
+      <Value>82071c51-ea20-473b-a541-1ebdf8f158d3</Value>
+    </KeyValuePairOfInt32Guid>
+    <KeyValuePairOfInt32Guid>
+      <Key>3</Key>
+      <Value>d626ba2b-a095-4a34-a376-997e5628dfb9</Value>
+    </KeyValuePairOfInt32Guid>
+  </DicValueGuid>
+  <DicValueAttrGuid>
+    <Pair TheGuid=""fed92f33-e351-47bd-9018-69c89928329e"">
+      <Key>1</Key>
+    </Pair>
+    <Pair TheGuid=""82071c51-ea20-473b-a541-1ebdf8f158d3"">
+      <Key>2</Key>
+    </Pair>
+    <Pair TheGuid=""d626ba2b-a095-4a34-a376-997e5628dfb9"">
+      <Key>3</Key>
+    </Pair>
+  </DicValueAttrGuid>
+</GuidAsBasicType>";
+            var serializer = new YAXSerializer(typeof(GuidAsBasicType), YAXExceptionHandlingPolicies.DoNotThrow, YAXExceptionTypes.Warning, YAXSerializationOptions.SerializeNullObjects);
+            string got = serializer.Serialize(GuidAsBasicType.GetSampleInstance());
+            Assert.That(got, Is.EqualTo(result));
+        }
+
+        [Test]
+        public void PolymorphicSerializationThroughObjectTest()
+        {
+            object content = "this is just a simple test";
+            var ser = new YAXSerializer(typeof(object));
+            string xmlResult = ser.Serialize(content);
+
+            string expectedResult = 
+@"<Object yaxlib:realtype=""System.String"" xmlns:yaxlib=""http://www.sinairv.com/yaxlib/"">this is just a simple test</Object>";
+
+            Assert.That(xmlResult, Is.EqualTo(expectedResult));
+            var desObj = ser.Deserialize(xmlResult);
+            string objStr = desObj.ToString();
+            Assert.That(desObj.ToString(), Is.EqualTo(content.ToString()));
+        }
+
+        [Test]
+        public void PolymorphicSerializationThroughListTest()
+        {
+            var lst = new List<int> {1, 2, 3};
+            var ser = new YAXSerializer(typeof(object));
+            string xmlResult = ser.Serialize(lst);
+
+            string expectedResult = 
+@"<Object yaxlib:realtype=""System.Collections.Generic.List`1[[System.Int32, mscorlib, Version=2.0.0.0, Culture=neutral, PublicKeyToken=b77a5c561934e089]]"" xmlns:yaxlib=""http://www.sinairv.com/yaxlib/"">
+  <Int32>1</Int32>
+  <Int32>2</Int32>
+  <Int32>3</Int32>
+</Object>";
+
+            Assert.That(xmlResult, Is.EqualTo(expectedResult));
+            var desObj = ser.Deserialize(xmlResult);
+            Assert.That(desObj.GetType(), Is.EqualTo(lst.GetType()));
+            var desLst = desObj as List<int>;
+            Assert.That(lst, Has.Count.EqualTo(desLst.Count));
+            Assert.That(lst, Is.EquivalentTo(desLst));
+        }
+
+        [Test]
+        public void PolymorphicSerializationThroughListWhichMayContainYaxlibNamespaceTest()
+        {
+            var lst = new List<object> { 1, 2, 3 };
+            var ser = new YAXSerializer(typeof(object));
+            string xmlResult = ser.Serialize(lst);
+
+            string expectedResult =
+@"<Object yaxlib:realtype=""System.Collections.Generic.List`1[[System.Object, mscorlib, Version=2.0.0.0, Culture=neutral, PublicKeyToken=b77a5c561934e089]]"" xmlns:yaxlib=""http://www.sinairv.com/yaxlib/"">
+  <Int32 yaxlib:realtype=""System.Int32"">1</Int32>
+  <Int32 yaxlib:realtype=""System.Int32"">2</Int32>
+  <Int32 yaxlib:realtype=""System.Int32"">3</Int32>
+</Object>";
+
+            Assert.That(xmlResult, Is.EqualTo(expectedResult));
+            var desObj = ser.Deserialize(xmlResult);
+            Assert.That(desObj.GetType(), Is.EqualTo(lst.GetType()));
+            var desLst = desObj as List<object>;
+            Assert.That(lst, Has.Count.EqualTo(desLst.Count));
+            Assert.That(lst, Is.EquivalentTo(desLst));
+        }
+
+        [Test]
+        public void DashPreservationTest()
+        {
+            const string expectedResult = @"<dashed-sample dashed-name=""Name"" />";
+
+            DashedSample sample = new DashedSample
+            {
+                DashedName = "Name"
+            };
+
+            YAXSerializer ser = new YAXSerializer(typeof(DashedSample));
+            string got = ser.Serialize(sample);
+            Assert.That(got, Is.EqualTo(expectedResult));
+        }
+
+        [Test]
+        public void AttributeForClassTest()
+        {
+            var ser = new YAXSerializer(typeof(AttributeContainerSample));
+            string result = ser.Serialize(AttributeContainerSample.GetSampleInstance());
+
+            const string expectedResult =
+@"<container>
+  <range from=""1"" to=""3"" />
+</container>";
+
+            Assert.That(expectedResult, Is.EqualTo(result));
+        }
+
+
+        [Test]
+        public void DictionaryKeyValueAsContentTest()
+        {
+            var ser = new YAXSerializer(typeof(DictionaryKeyValueAsContent));
+            string result = ser.Serialize(DictionaryKeyValueAsContent.GetSampleInstance());
+
+            const string expectedResult =
+@"<DictionaryKeyValueAsContent>
+  <DicValueAsContent>
+    <Pair Digits=""1"">one</Pair>
+    <Pair Digits=""2"">two</Pair>
+    <Pair Digits=""3"">three</Pair>
+  </DicValueAsContent>
+  <DicKeyAsContnet>
+    <Pair Letters=""one"">1</Pair>
+    <Pair Letters=""two"">2</Pair>
+    <Pair Letters=""three"">3</Pair>
+  </DicKeyAsContnet>
+  <DicKeyAsContentValueAsElement>
+    <Pair>1<Letters>one</Letters></Pair>
+    <Pair>2<Letters>two</Letters></Pair>
+    <Pair>3<Letters>three</Letters></Pair>
+  </DicKeyAsContentValueAsElement>
+  <DicValueAsContentKeyAsElement>
+    <Pair>
+      <Digits>1</Digits>one</Pair>
+    <Pair>
+      <Digits>2</Digits>two</Pair>
+    <Pair>
+      <Digits>3</Digits>three</Pair>
+  </DicValueAsContentKeyAsElement>
+</DictionaryKeyValueAsContent>";
+            Assert.That(expectedResult, Is.EqualTo(result));
+        }
+
+        [Test]
+        public void AttributeForKeyInDictionaryTest()
+        {
+            var dictionary = DictionarySample.GetSampleInstance();
+            var ser = new YAXSerializer(typeof(DictionarySample));
+            string result = ser.Serialize(dictionary);
+            
+            const string expectedResult =
+@"<items>
+  <item key=""key1"" type=""guid"">00000001-0002-0003-0405-060708090a0b<</item>
+  <item key=""key2"" type=""int"">1234</item>
+</items>";
+
+            /* NOTE: This fails partly because you can't decorate a class with [YAXDictionary] and 
+             * because it's not possible to say that the value should be the content of <item/> while
+             * the key should be an attribute.
+             */
+            Assert.AreEqual(expectedResult, result);
+        }
+
+        [Test]
+        public void AttributeForKeyInDictionaryPropertyTest()
+        {
+            var container = DictionaryContainerSample.GetSampleInstance();
+            var ser = new YAXSerializer(typeof(DictionaryContainerSample));
+            string result = ser.Serialize(container);
+
+            const string expectedResult =
+@"<container>
+  <items>
+    <item key=""key1"" type=""guid"">00000001-0002-0003-0405-060708090a0b<</item>
+    <item key=""key2"" type=""int"">1234</item>
+  </items>
+</container>";
+
+            /* NOTE: This fails partly because you can't decorate a class with [YAXDictionary] and 
+             * because it's not possible to say that the value should be the content of <item/> while
+             * the key should be an attribute.
+             */
+            Assert.AreEqual(expectedResult, result);
+        }
+
+
+    }
+}